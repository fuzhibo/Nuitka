#
#     Copyright 2011, Kay Hayen, mailto:kayhayen@gmx.de
#
#     Part of "Nuitka", an optimizing Python compiler that is compatible and
#     integrates with CPython, but also works on its own.
#
#     If you submit Kay Hayen patches to this software in either form, you
#     automatically grant him a copyright assignment to the code, or in the
#     alternative a BSD license to the code, should your jurisdiction prevent
#     this. Obviously it won't affect code that comes to him indirectly or
#     code you don't submit to him.
#
#     This is to reserve my ability to re-license the code at any time, e.g.
#     the PSF. With this version of Nuitka, using it for Closed Source will
#     not be allowed.
#
#     This program is free software: you can redistribute it and/or modify
#     it under the terms of the GNU General Public License as published by
#     the Free Software Foundation, version 3 of the License.
#
#     This program is distributed in the hope that it will be useful,
#     but WITHOUT ANY WARRANTY; without even the implied warranty of
#     MERCHANTABILITY or FITNESS FOR A PARTICULAR PURPOSE.  See the
#     GNU General Public License for more details.
#
#     You should have received a copy of the GNU General Public License
#     along with this program.  If not, see <http://www.gnu.org/licenses/>.
#
#     Please leave the whole of this copyright notice intact.
#
""" Generator for C++ and Python C/API.

This is the actual C++ code generator. It has methods and should be the only place to know
what C++ is like. Ideally it would be possible to replace the target language by changing
this one and the templates, and otherwise nothing else.

"""


from .Identifiers import (
    Identifier,
    ModuleVariableIdentifier,
    HolderVariableIdentifier,
    TempVariableIdentifier,
    DefaultValueIdentifier,
    ReversedCallIdentifier,
    CallIdentifier,
    getCodeTemporaryRefs,
    getCodeExportRefs
)

from .Indentation import indented

from .Pickling import getStreamedConstant

from .OrderedEvaluation import getEvalOrderedCode

from .ConstantCodes import getConstantHandle, getConstantCode
from .VariableCodes import getVariableHandle, getVariableCode

from .ParameterParsing import (
    getParameterEntryPointIdentifier,
    getDefaultParameterDeclarations,
    getParameterParsingCode,
    getParameterContextCode,
)

from . import (
    CppRawStrings,
    CodeTemplates,
    OperatorCodes
)

from nuitka import (
    Variables,
    Constants,
    Options
)

import re, sys

def getConstantAccess( context, constant ):
    # Many cases, because for each type, we may copy or optimize by creating empty.
    # pylint: disable=R0911

    if type( constant ) is dict:
        if constant:
            return Identifier(
                "PyDict_Copy( %s )" % getConstantCode(
                    constant = constant,
                    context  = context
                ),
                1
            )
        else:
            return Identifier(
                "PyDict_New()",
                1
            )
    elif type( constant ) is set:
        if constant:
            return Identifier(
                "PySet_New( %s )" % getConstantCode(
                    constant = constant,
                    context  = context
                ),
                1
            )
        else:
            return Identifier(
                "PySet_New( NULL )",
                1
            )
    elif type( constant ) is list:
        if constant:
            return Identifier(
                "LIST_COPY( %s )" % getConstantCode(
                    constant = constant,
                    context  = context
                ),
                1
            )
        else:
            return Identifier(
                "PyList_New( 0 )",
                1
            )
    else:
        return context.getConstantHandle(
            constant = constant
        )

def getReturnCode( identifier ):
    if identifier is not None:
        return "return %s;" % identifier.getCodeExportRef()
    else:
        return "return;"

def getYieldCode( identifier, for_return ):
    if not for_return:
        return Identifier(
            "YIELD_VALUE( generator, %s )" % identifier.getCodeExportRef(),
            0
        )
    else:
        return Identifier(
            "YIELD_RETURN( generator, %s )" % identifier.getCodeExportRef(),
            0
        )

def getYieldTerminatorCode():
    return "throw ReturnException();"

def getSequenceCreationCode( context, sequence_kind, element_identifiers ):
    assert sequence_kind in ( "tuple", "list" )

    # Disallow building the empty tuple with this assertion, we want users to not let
    # us here optimize it away.
    assert sequence_kind != "list" or element_identifiers

    if sequence_kind == "tuple":
        arg_codes = getCodeTemporaryRefs( element_identifiers )
    else:
        arg_codes = getCodeExportRefs( element_identifiers )

    return ReversedCallIdentifier(
        context = context,
        called  = "MAKE_%s" % sequence_kind.upper(),
        args    = arg_codes
    )

def getDictionaryCreationCode( context, keys, values ):
    key_codes = getCodeTemporaryRefs( keys )
    value_codes = getCodeTemporaryRefs( values )

    arg_codes = []

    # Strange as it is, CPython evalutes the key/value pairs strictly in order, but for
    # each pair, the value first.
    for key_code, value_code in zip( key_codes, value_codes ):
        arg_codes.append( value_code )
        arg_codes.append( key_code )

    return ReversedCallIdentifier(
        context = context,
        called  = "MAKE_DICT",
        args    = arg_codes
    )

def getSetCreationCode( values ):
    arg_codes = getCodeTemporaryRefs( values )

    return Identifier(
        "MAKE_SET( %s )" % ( ", ".join( reversed( arg_codes ) ) ),
        1
    )

def getPackageVariableCode( context ):
    package_var_identifier = ModuleVariableIdentifier(
        var_name         = "__package__",
        module_code_name = context.getModuleCodeName()
    )

    return "( %s.isInitialized( false ) ? %s : NULL )" % (
        package_var_identifier.getCode(),
        package_var_identifier.getCodeTemporaryRef()
    )

def getImportModuleCode( context, module_name, globals_dict, locals_dict, import_list, level ):
    return Identifier(
        "IMPORT_MODULE( %s, %s, %s, %s, %s )" % (
            getConstantCode(
                constant = module_name,
                context  = context
            ),
            globals_dict.getCodeTemporaryRef(),
            locals_dict.getCodeTemporaryRef(),
            getConstantCode(
                constant = import_list,
                context  = context
            ),
            getConstantCode(
                constant = level,
                context  = context
            )
        ),
        1
    )

def getImportFromStarCode( context, module_identifier ):
    if not context.hasLocalsDict():
        return "IMPORT_MODULE_STAR( %s, true, %s );" % (
            getModuleAccessCode(
                context = context
            ),
            module_identifier.getCodeTemporaryRef()
        )
    else:
        return "IMPORT_MODULE_STAR( locals_dict.asObject(), false, %s );" % (
            module_identifier.getCodeTemporaryRef()
        )


def getMaxIndexCode():
    return Identifier( "PY_SSIZE_T_MAX", 0 )

def getMinIndexCode():
    return Identifier( "0", 0 )

def getIndexValueCode( number ):
    return Identifier( "%s" % number, 0 )

def getIndexCode( identifier ):
    return Identifier(
        "CONVERT_TO_INDEX( %s )" % identifier.getCodeTemporaryRef(),
        0
    )

def _getFunctionCallNoStarArgsCode( function_identifier, argument_tuple, argument_dictionary ):
    if argument_dictionary is None:
        if argument_tuple is None:
            return Identifier(
                "CALL_FUNCTION_NO_ARGS( %(function)s )" % {
                    "function"   : function_identifier.getCodeTemporaryRef(),
                },
                1
            )
        else:
            return Identifier(
                "CALL_FUNCTION_WITH_POSARGS( %(function)s, %(pos_args)s )" % {
                    "function"   : function_identifier.getCodeTemporaryRef(),
                    "pos_args"   : argument_tuple.getCodeTemporaryRef()
                },
                1
            )
    else:
        if argument_tuple is None:
            return Identifier(
                "CALL_FUNCTION_WITH_KEYARGS( %(function)s, %(named_args)s )" % {
                    "function"   : function_identifier.getCodeTemporaryRef(),
                    "named_args" : argument_dictionary.getCodeTemporaryRef()
                },
                1
            )
        else:
            return Identifier(
                "CALL_FUNCTION( %(function)s, %(pos_args)s, %(named_args)s )" % {
                    "function"   : function_identifier.getCodeTemporaryRef(),
                    "pos_args"   : argument_tuple.getCodeTemporaryRef(),
                    "named_args" : argument_dictionary.getCodeTemporaryRef()
                },
                1
            )

def _getFunctionCallListStarArgsCode( function_identifier, argument_tuple, argument_dictionary, star_list_identifier ):
    if argument_dictionary is None:
        if argument_tuple is None:
            return Identifier(
                CodeTemplates.template_call_star_list % {
                    "function"      : function_identifier.getCodeTemporaryRef(),
                    "star_list_arg" : star_list_identifier.getCodeTemporaryRef()
                },
                1
            )
        else:
            return Identifier(
                CodeTemplates.template_call_pos_star_list % {
                    "function"      : function_identifier.getCodeTemporaryRef(),
                    "pos_args"      : argument_tuple.getCodeTemporaryRef(),
                    "star_list_arg" : star_list_identifier.getCodeTemporaryRef()
                },
                1
            )
    else:
        if argument_tuple is None:
            return Identifier(
                CodeTemplates.template_call_named_star_list % {
                    "function"      : function_identifier.getCodeTemporaryRef(),
                    "named_args"    : argument_dictionary.getCodeTemporaryRef(),
                    "star_list_arg" : star_list_identifier.getCodeTemporaryRef()
                },
                1
            )
        else:
            return Identifier(
                CodeTemplates.template_call_pos_named_star_list % {
                    "function"      : function_identifier.getCodeTemporaryRef(),
                    "pos_args"      : argument_tuple.getCodeTemporaryRef(),
                    "named_args"    : argument_dictionary.getCodeTemporaryRef(),
                    "star_list_arg" : star_list_identifier.getCodeTemporaryRef()
                },
                1
            )

def _getFunctionCallDictStarArgsCode( function_identifier, argument_tuple, argument_dictionary, star_dict_identifier ):
    if argument_dictionary is None:
        if argument_tuple is None:
            return Identifier(
                CodeTemplates.template_call_star_dict % {
                    "function"      : function_identifier.getCodeTemporaryRef(),
                    "star_dict_arg" : star_dict_identifier.getCodeTemporaryRef()
                },
                1
            )
        else:
            return Identifier(
                CodeTemplates.template_call_pos_star_dict % {
                    "function"      : function_identifier.getCodeTemporaryRef(),
                    "pos_args"      : argument_tuple.getCodeTemporaryRef(),
                    "star_dict_arg" : star_dict_identifier.getCodeTemporaryRef()
                },
                1
            )
    else:
        if argument_tuple is None:
            return Identifier(
                CodeTemplates.template_call_named_star_dict % {
                    "function"      : function_identifier.getCodeTemporaryRef(),
                    "named_args"    : argument_dictionary.getCodeTemporaryRef(),
                    "star_dict_arg" : star_dict_identifier.getCodeTemporaryRef()
                },
                1
            )
        else:
            return Identifier(
                CodeTemplates.template_call_pos_named_star_dict % {
                    "function"      : function_identifier.getCodeTemporaryRef(),
                    "pos_args"      : argument_tuple.getCodeTemporaryRef(),
                    "named_args"    : argument_dictionary.getCodeTemporaryRef(),
                    "star_dict_arg" : star_dict_identifier.getCodeTemporaryRef()
                },
                1
            )

def _getFunctionCallBothStarArgsCode( function_identifier, argument_tuple, argument_dictionary, \
                                      star_list_identifier, star_dict_identifier ):
    if argument_dictionary is None:
        if argument_tuple is None:
            return Identifier(
                CodeTemplates.template_call_star_list_star_dict % {
                    "function"      : function_identifier.getCodeTemporaryRef(),
                    "star_list_arg" : star_list_identifier.getCodeTemporaryRef(),
                    "star_dict_arg" : star_dict_identifier.getCodeTemporaryRef()
                },
                1
            )
        else:
            return Identifier(
                CodeTemplates.template_call_pos_star_list_star_dict % {
                    "function"      : function_identifier.getCodeTemporaryRef(),
                    "pos_args"      : argument_tuple.getCodeTemporaryRef(),
                    "star_list_arg" : star_list_identifier.getCodeTemporaryRef(),
                    "star_dict_arg" : star_dict_identifier.getCodeTemporaryRef()
                },
                1
            )
    else:
        if argument_tuple is None:
            return Identifier(
                CodeTemplates.template_call_named_star_list_star_dict % {
                    "function"      : function_identifier.getCodeTemporaryRef(),
                    "named_args"    : argument_dictionary.getCodeTemporaryRef(),
                    "star_list_arg" : star_list_identifier.getCodeTemporaryRef(),
                    "star_dict_arg" : star_dict_identifier.getCodeTemporaryRef()
                },
                1
            )
        else:
            return Identifier(
                CodeTemplates.template_call_pos_named_star_list_star_dict % {
                    "function"      : function_identifier.getCodeTemporaryRef(),
                    "pos_args"      : argument_tuple.getCodeTemporaryRef(),
                    "named_args"    : argument_dictionary.getCodeTemporaryRef(),
                    "star_list_arg" : star_list_identifier.getCodeTemporaryRef(),
                    "star_dict_arg" : star_dict_identifier.getCodeTemporaryRef()
                },
                1
            )


def getFunctionCallCode( function_identifier, argument_tuple, argument_dictionary, \
                         star_list_identifier, star_dict_identifier ):
    if star_dict_identifier is None:
        if star_list_identifier is None:
            return _getFunctionCallNoStarArgsCode(
                function_identifier = function_identifier,
                argument_tuple      = argument_tuple,
                argument_dictionary = argument_dictionary
            )
        else:
            return _getFunctionCallListStarArgsCode(
                function_identifier  = function_identifier,
                argument_tuple       = argument_tuple,
                argument_dictionary  = argument_dictionary,
                star_list_identifier = star_list_identifier
            )
    else:
        if star_list_identifier is not None:
            return _getFunctionCallBothStarArgsCode(
                function_identifier  = function_identifier,
                argument_tuple       = argument_tuple,
                argument_dictionary  = argument_dictionary,
                star_list_identifier = star_list_identifier,
                star_dict_identifier = star_dict_identifier
            )
        else:
            return _getFunctionCallDictStarArgsCode(
                function_identifier  = function_identifier,
                argument_tuple       = argument_tuple,
                argument_dictionary  = argument_dictionary,
                star_dict_identifier = star_dict_identifier
            )

def getIteratorCreationCode( iterated ):
    return Identifier(
        "MAKE_ITERATOR( %s )" % iterated.getCodeTemporaryRef(),
        1
    )

def getUnpackNextCode( iterator, element_count ):
    return Identifier(
        "UNPACK_NEXT( %s, %d )" % ( iterator.getCodeTemporaryRef(), element_count-1 ),
        1
    )

def getUnpackTupleCode( assign_source, iterator_identifier, lvalue_identifiers ):
    result = "PyObjectTemporary %s( %s );\n" % (
        iterator_identifier.getCode(),
        getIteratorCreationCode( iterated = assign_source ).getCodeExportRef()
    )

    for count, lvalue_identifier in enumerate( lvalue_identifiers ):
        result += "%s %s( %s );\n" % (
            lvalue_identifier.getClass(),
            lvalue_identifier.getCode(),
            getUnpackNextCode(
                iterator      = iterator_identifier,
                element_count = count+1
            ).getCodeExportRef()
        )

    result += "UNPACK_ITERATOR_CHECK( %s );\n" % iterator_identifier.getCodeTemporaryRef()

    return result

def getAttributeLookupCode( attribute, source ):
    return Identifier(
        "LOOKUP_ATTRIBUTE( %s, %s )" % (
            source.getCodeTemporaryRef(),
            attribute.getCodeTemporaryRef()
        ),
        1
    )

def getImportNameCode( import_name, module ):
    return Identifier(
        "IMPORT_NAME( %s, %s )" % (
            module.getCodeTemporaryRef(),
            import_name.getCodeTemporaryRef()
        ),
        1
    )

def getAttributeCheckCode( attribute, source ):
    return Identifier(
        "HAS_ATTRIBUTE( %s, %s )" % (
            source.getCodeTemporaryRef(),
            attribute.getCodeTemporaryRef()
        ),
        0
    )


def getSubscriptLookupCode( subscript, source ):
    if subscript.isConstantIdentifier():
        constant = subscript.getConstant()

        if Constants.isIndexConstant( constant ):
            constant_value = int( constant )

            if abs( constant_value ) < 2**31:
                return Identifier(
                    "LOOKUP_SUBSCRIPT_CONST( %s, %s, %s )" % (
                        source.getCodeTemporaryRef(),
                        subscript.getCodeTemporaryRef(),
                        "%d" % constant
                    ),
                    1
                )

    return Identifier(
        "LOOKUP_SUBSCRIPT( %s, %s )" % (
            source.getCodeTemporaryRef(),
            subscript.getCodeTemporaryRef()
        ),
        1
    )

def getHasKeyCode( source, key ):
    return "HAS_KEY( %s, %s )" % (
        source.getCodeTemporaryRef(),
        key.getCodeTemporaryRef()
    )

def getSliceLookupCode( lower, upper, source ):
    return Identifier(
        "LOOKUP_SLICE( %s, %s, %s )" % (
            source.getCodeTemporaryRef(),
            "Py_None" if lower is None else lower.getCodeTemporaryRef(),
            "Py_None" if upper is None else upper.getCodeTemporaryRef()
        ),
        1
    )

def getSliceLookupIndexesCode( lower, upper, source ):
    return Identifier(
        "LOOKUP_INDEX_SLICE( %s, %s, %s )" % (
            source.getCodeTemporaryRef(),
            lower.getCodeTemporaryRef(),
            upper.getCodeTemporaryRef()
        ),
        1
    )

def getSliceObjectCode( lower, upper, step ):
    lower = "Py_None" if lower is None else lower.getCodeTemporaryRef()
    upper = "Py_None" if upper is None else upper.getCodeTemporaryRef()
    step  = "Py_None" if step  is None else step.getCodeTemporaryRef()

    return Identifier(
        "MAKE_SLICEOBJ( %s, %s, %s )" % ( lower, upper, step ),
        1
    )

def getStatementCode( identifier ):
    return identifier.getCodeDropRef() + ";"

def getBlockCode( codes ):
    if type( codes ) == str:
        assert codes == codes.rstrip(), codes

    return "{\n%s\n}" % indented( codes )

def getOperationCode( operator, identifiers ):
    identifier_refs = getCodeTemporaryRefs( identifiers )

    if operator == "Pow":
        assert len( identifiers ) == 2

        return Identifier(
            "POWER_OPERATION( %s, %s )" % (
                identifier_refs[0],
                identifier_refs[1]
            ),
            1
        )
    elif operator == "Add":
        return Identifier(
            "BINARY_OPERATION_ADD( %s, %s )" % (
                identifier_refs[0],
                identifier_refs[1]
            ),
            1
        )
    elif operator == "Mul":
        return Identifier(
            "BINARY_OPERATION_MUL( %s, %s )" % (
                identifier_refs[0],
                identifier_refs[1]
            ),
            1
        )
    elif len( identifiers ) == 2:
        return Identifier(
            "BINARY_OPERATION( %s, %s, %s )" % (
                OperatorCodes.binary_operator_codes[ operator ],
                identifier_refs[0],
                identifier_refs[1]
            ),
            1
        )
    elif len( identifiers ) == 1:
        return Identifier(
            "UNARY_OPERATION( %s, %s )" % (
                OperatorCodes.unary_operator_codes[ operator ],
                identifier_refs[0]
            ),
            1
        )
    else:
        assert False, (operator, identifiers)

def getPrintCode( newline, identifiers, target_file ):
    print_elements_code = ""

    for identifier in identifiers:
        print_elements_code += CodeTemplates.template_print_value % {
            "print_value" : identifier.getCodeTemporaryRef()
        }

    if newline:
        print_elements_code += CodeTemplates.template_print_newline

    return CodeTemplates.template_print_statement % {
        "target_file"         : target_file.getCodeExportRef() if target_file is not None else "NULL",
        "print_elements_code" : print_elements_code
    }

def getClosureVariableProvisionCode( context, closure_variables ):
    result = []

    for variable in closure_variables:
        assert variable.isClosureReference()

        variable = variable.getProviderVariable()

        result.append(
            getVariableCode(
                context  = context,
                variable = variable
            )
        )

    return result

def getContractionCallCode( is_genexpr, contraction_identifier, contraction_iterated, closure_var_codes ):
    args = [ contraction_iterated.getCodeTemporaryRef() ] + closure_var_codes

    return CallIdentifier(
        called  = "%s%s" % (
            "MAKE_FUNCTION_" if is_genexpr else "",
            contraction_identifier
        ),
        args    = args
    )

def getConditionalExpressionCode( condition, codes_no, codes_yes ):
    if codes_yes.getCheapRefCount() == codes_no.getCheapRefCount():
        if codes_yes.getCheapRefCount == 0:
            return Identifier(
                "( %s ? %s : %s )" % (
                    condition.getCode(),
                    codes_yes.getCodeTemporaryRef(),
                    codes_no.getCodeTemporaryRef()
                ),
                0
            )
        else:
            return Identifier(
                "( %s ? %s : %s )" % (
                    condition.getCode(),
                    codes_yes.getCodeExportRef(),
                    codes_no.getCodeExportRef()
                ),
                1
            )
    else:
        return Identifier(
            "( %s ? %s : %s )" % (
                condition.getCode(),
                codes_yes.getCodeExportRef(),
                codes_no.getCodeExportRef()
            ),
            1
        )

def getFunctionCreationCode( context, function_identifier, decorators, default_identifiers, closure_variables ):
    args = getCodeTemporaryRefs( decorators )

    args += getCodeExportRefs( default_identifiers )

    args += getClosureVariableProvisionCode(
        context           = context,
        closure_variables = closure_variables
    )

    return CallIdentifier(
        called  = "MAKE_FUNCTION_%s" % function_identifier,
        args    = args
    )

def getBranchCode( condition, yes_codes, no_codes ):
    assert yes_codes or no_codes

    if no_codes is None:
        return CodeTemplates.template_branch_one % {
            "condition"   : condition.getCode(),
            "branch_code" : indented( yes_codes if yes_codes is not None else "" )
        }
    else:
        assert no_codes, no_codes

        return CodeTemplates.template_branch_two % {
            "condition"       : condition.getCode(),
            "branch_yes_code" : indented( yes_codes if yes_codes is not None else "" ),
            "branch_no_code"  : indented( no_codes )
        }

def getLoopContinueCode( needs_exceptions ):
    if needs_exceptions:
        return "throw ContinueException();"
    else:
        return "continue;"

def getLoopBreakCode( needs_exceptions ):
    if needs_exceptions:
        return "throw BreakException();"
    else:
        return "break;"

def getComparisonExpressionCode( context, comparators, operands ):
    # There is an awful lot of cases, and it's not helped by the need to generate more
    # complex code in the case of comparison chains. pylint: disable=R0912

    if len( comparators ) == 1:
        comparator = comparators[0]

        left, right = operands

        if comparator in OperatorCodes.normal_comparison_codes:
            py_api = OperatorCodes.normal_comparison_codes[ comparator ]

            assert py_api.startswith( "SEQUENCE_CONTAINS" )

            comparison = Identifier(
                "%s( %s, %s )" % (
                    py_api,
                    left.getCodeTemporaryRef(),
                    right.getCodeTemporaryRef()
                ),
                0
            )
        elif comparator in OperatorCodes.rich_comparison_codes:
            comparison = Identifier(
                "RICH_COMPARE_%s( %s, %s )" % (
                    OperatorCodes.rich_comparison_codes[ comparator ],
                    left.getCodeTemporaryRef(),
                    right.getCodeTemporaryRef()
                ),
                1
            )
        elif comparator == "Is":
            comparison = Identifier(
                "BOOL_FROM( %s == %s )" % (
                    left.getCodeTemporaryRef(),
                    right.getCodeTemporaryRef()
                ),
                0
            )
        elif comparator == "IsNot":
            comparison = Identifier(
                "BOOL_FROM( %s != %s )" % (
                    left.getCodeTemporaryRef(),
                    right.getCodeTemporaryRef()
                ),
                0
            )
        else:
            assert False, comparator
    else:
        left_tmp = operands[0]

        comparison = ""

        for count, comparator in enumerate( comparators ):
            right_tmp = operands[ count + 1 ].getCodeTemporaryRef()

            if count < len( comparators ) - 1:
                temp_storage_var = context.getTempObjectVariable()

                right_tmp = "( %s = %s )" % (
                    temp_storage_var.getCode(),
                    right_tmp
                )

            if comparator in OperatorCodes.normal_comparison_codes:
                py_api = OperatorCodes.normal_comparison_codes[ comparator ]

                assert py_api.startswith( "SEQUENCE_CONTAINS" )

                chunk = "%s_BOOL( %s, %s )" % (
                    py_api,
                    left_tmp.getCodeTemporaryRef(),
                    right_tmp
                )
            elif comparator in OperatorCodes.rich_comparison_codes:
                chunk = "RICH_COMPARE_BOOL_%s( %s, %s )" % (
                    OperatorCodes.rich_comparison_codes[ comparator ],
                    left_tmp.getCodeTemporaryRef(),
                    right_tmp
                )
            elif comparator == "Is":
                chunk = "( %s == %s )" % (
                    left_tmp.getCodeTemporaryRef(),
                    right_tmp
                )
            elif comparator == "IsNot":
                chunk = "( %s != %s )" % (
                    left_tmp.getCodeTemporaryRef(),
                    right_tmp
                )
            else:
                assert False, comparator

            if comparison == "":
                comparison = chunk
            else:
                comparison = comparison + " && " + chunk

            if count < len( comparators ):
                left_tmp = temp_storage_var

        comparison = Identifier( "BOOL_FROM( %s )" % comparison, 0 )

    return comparison

def getComparisonExpressionBoolCode( context, comparators, operands ):
    # There is an awful lot of cases, and it's not helped by the need to generate more
    # complex code in the case of comparison chains. pylint: disable=R0912

    if len( comparators ) == 1:
        comparator = comparators[0]

        left, right = operands

        if comparator in OperatorCodes.normal_comparison_codes:
            py_api = OperatorCodes.normal_comparison_codes[ comparator ]

            assert py_api.startswith( "SEQUENCE_CONTAINS" )

            comparison = Identifier(
                "%s_BOOL( %s, %s )" % (
                    py_api,
                    left.getCodeTemporaryRef(),
                    right.getCodeTemporaryRef()
                ),
                0
            )
        elif comparator in OperatorCodes.rich_comparison_codes:
            comparison = Identifier(
                "RICH_COMPARE_BOOL_%s( %s, %s )" % (
                    OperatorCodes.rich_comparison_codes[ comparator ],
                    left.getCodeTemporaryRef(),
                    right.getCodeTemporaryRef()
                ),
                0
            )
        elif comparator == "Is":
            comparison = Identifier(
                "( %s == %s )" % (
                    left.getCodeTemporaryRef(),
                    right.getCodeTemporaryRef()
                ),
                0
            )
        elif comparator == "IsNot":
            comparison = Identifier(
                "( %s != %s )" % (
                    left.getCodeTemporaryRef(),
                    right.getCodeTemporaryRef()
                ),
                0
            )
        else:
            assert False, comparator
    else:
        left_tmp = operands[0]

        comparison = ""

        for count, comparator in enumerate( comparators ):
            right_tmp = operands[ count + 1 ].getCodeTemporaryRef()

            if count < len( comparators ) - 1:
                temp_storage_var = context.getTempObjectVariable()

                right_tmp = "( %s = %s )" % (
                    temp_storage_var.getCode(),
                    right_tmp
                )

            if comparator in OperatorCodes.normal_comparison_codes:
                py_api = OperatorCodes.normal_comparison_codes[ comparator ]

                assert py_api.startswith( "SEQUENCE_CONTAINS" )

                chunk = "%s_BOOL( %s, %s )" % (
                    py_api,
                    left_tmp.getCodeTemporaryRef(),
                    right_tmp
                )
            elif comparator in OperatorCodes.rich_comparison_codes:
                chunk = "RICH_COMPARE_BOOL_%s( %s, %s )" % (
                    OperatorCodes.rich_comparison_codes[ comparator ],
                    left_tmp.getCodeTemporaryRef(),
                    right_tmp
                )
            elif comparator == "Is":
                chunk = "( %s == %s )" % (
                    left_tmp.getCodeTemporaryRef(),
                    right_tmp
                )
            elif comparator == "IsNot":
                chunk = "( %s != %s )" % (
                    left_tmp.getCodeTemporaryRef(),
                    right_tmp
                )
            else:
                assert False, comparator

            if comparison == "":
                comparison = chunk
            else:
                comparison = comparison + " && " + chunk

            if count < len( comparators ):
                left_tmp = temp_storage_var

        comparison = Identifier(
            "( %s )" % comparison,
            0
        )

    return comparison


def getConditionNotCode( condition ):
    return Identifier(
        "UNARY_NOT( %s )" % condition.getCodeTemporaryRef(),
        0
    )

def getConditionNotBoolCode( condition ):
    return Identifier(
        "(!( %s ))" % condition.getCodeTemporaryRef(),
        0
    )

def getConditionAndCode( identifiers ):
    return Identifier(
        "( %s )" % " && ".join( [ identifier.getCode() for identifier in identifiers ] ),
        0
    )

def getConditionOrCode( identifiers ):
    return Identifier(
        "( %s )" % " || ".join( [ identifier.getCode() for identifier in identifiers ] ),
        0
    )

def getConditionCheckTrueCode( condition ):
    return Identifier(
        "CHECK_IF_TRUE( %s )" % condition.getCodeTemporaryRef(),
        0
    )

def getConditionCheckFalseCode( condition ):
    return Identifier(
        "CHECK_IF_FALSE( %s )" % condition.getCodeTemporaryRef(),
        0
    )

def getTrueExpressionCode():
    return Identifier( "true", 0 )

def getFalseExpressionCode():
    return Identifier( "false", 0 )

def getSelectionOrCode( conditions ):
    result = " ?: ".join(
        [
            "SELECT_IF_TRUE( %s )" % condition.getCodeExportRef()
            for condition in
            conditions[:-1]
        ]
    )

    return Identifier(
        "(%s ?: %s)" % (
            result,
            conditions[-1].getCodeExportRef()
        ),
        1
    )

def getSelectionAndCode( conditions ):
    result = " ?: ".join(
        [
            "SELECT_IF_FALSE( %s )" % condition.getCodeExportRef()
            for condition in
            conditions[:-1]
        ]
    )

    return Identifier(
        "(%s ?: %s)" % (
            result,
            conditions[-1].getCodeExportRef()
        ),
        1
    )

def getAttributeAssignmentCode( target, attribute, identifier ):
    return "SET_ATTRIBUTE( %s, %s, %s );" % (
        target.getCodeTemporaryRef(),
        attribute.getCodeTemporaryRef(),
        identifier.getCodeTemporaryRef()
    )

def getAttributeDelCode( target, attribute ):
    return "DEL_ATTRIBUTE( %s, %s );" % (
        target.getCodeTemporaryRef(),
        attribute.getCodeTemporaryRef()
    )

def getSliceAssignmentIndexesCode( target, lower, upper, identifier ):
    return "SET_INDEX_SLICE( %s, %s, %s, %s );" % (
        target.getCodeTemporaryRef(),
        lower.getCodeTemporaryRef(),
        upper.getCodeTemporaryRef(),
        identifier.getCodeTemporaryRef()
    )

def getSliceAssignmentCode( target, lower, upper, identifier ):
    return "SET_SLICE( %s, %s, %s, %s );" % (
        identifier.getCodeTemporaryRef(),
        target.getCodeTemporaryRef(),
        "Py_None" if lower is None else lower.getCodeTemporaryRef(),
        "Py_None" if upper is None else upper.getCodeTemporaryRef()
    )

def getSliceDelCode( target, lower, upper ):
    return "DEL_SLICE( %s, %s, %s );" % (
        target.getCodeTemporaryRef(),
        "Py_None" if lower is None else lower.getCodeTemporaryRef(),
        "Py_None" if upper is None else upper.getCodeTemporaryRef()
    )

def getWithNames( context ):
    with_count = context.allocateWithNumber()

    return (
        TempVariableIdentifier( "_python_with_context_%d" % with_count ),
        TempVariableIdentifier( "_python_with_value_%d" % with_count )
    )


def getWithCode( context, body_codes, assign_codes, source_identifier, with_manager_identifier, with_value_identifier ):

    traceback_name = context.getTracebackName()
    traceback_filename = context.getTracebackFilename()

    if assign_codes is None:
        assign_codes = "// No 'as' target variable for withed expression."

    frame_making = getFrameMakingIdentifier(
        context = context
    )

    return CodeTemplates.with_template % {
        "assign"              : indented( assign_codes ),
        "body"                : indented( body_codes, 2 ),
        "source"              : source_identifier.getCodeExportRef(),
        "manager"             : with_manager_identifier.getCode(),
        "value"               : with_value_identifier.getCode(),
        "with_count"          : context.with_count,
        "module_identifier"   : getModuleAccessCode( context = context ),
        "frame_making"        : frame_making.getCodeExportRef(),
        "triple_none_tuple"   : getConstantCode(
            constant = ( None, None, None ),
            context  = context
        ),
        "name_identifier"     : getConstantCode(
            constant = traceback_name,
            context = context
        ),
        "filename_identifier" : getConstantCode(
            context  = context,
            constant = traceback_filename
        ),
    }

def getForLoopNames( context ):
    for_count = context.allocateForLoopNumber()

    return (
        "_python_for_loop_iterator_%d" % for_count,
        "_python_for_loop_itervalue_%d" % for_count,
        "itertemp_%d" % for_count
    )

def getForLoopCode( context, line_number_code, iterator, iter_name, iter_value, iter_object, \
                    loop_var_code, loop_body_codes, loop_else_codes, needs_exceptions ):

    loop_body_codes = loop_body_codes if loop_body_codes is not None else ""
    loop_else_codes = loop_else_codes if loop_else_codes is not None else ""

    # TODO: Make this true
    # assert loop_else_codes or loop_body_codes

    for_loop_template = CodeTemplates.getForLoopTemplate(
        needs_exceptions = needs_exceptions,
        has_else_codes   = loop_else_codes
    )


    indicator_name = "_python_for_loop_indicator_%d" % context.allocateForLoopNumber()

    return for_loop_template % {
        "body"                     : indented( loop_body_codes, 2 ),
        "else_codes"               : indented( loop_else_codes ),
        "iterator"                 : iterator.getCodeExportRef(),
        "line_number_code"         : line_number_code,
        "loop_iter_identifier"     : iter_name,
        "loop_value_identifier"    : iter_value,
        "loop_object_identifier"   : iter_object.getCode(),
        "loop_var_assignment_code" : indented( loop_var_code, 3 ),
        "indicator_name"           : indicator_name
    }

def getWhileLoopCode( context, condition, loop_body_codes, loop_else_codes, needs_exceptions ):
    while_loop_template = CodeTemplates.getWhileLoopTemplate(
        needs_exceptions = needs_exceptions,
        has_else_codes   = loop_else_codes
    )

    indicator_name = "_python_for_loop_indicator_%d" % context.allocateWhileLoopNumber()

    return while_loop_template % {
        "condition"       : condition.getCode(),
        "loop_body_codes" : indented( loop_body_codes if loop_body_codes is not None else "" ),
        "loop_else_codes" : indented( loop_else_codes if loop_else_codes is not None else "" ),
        "indicator_name"  : indicator_name
    }

def getVariableAssignmentCode( context, variable, identifier ):
    assert isinstance( variable, Variables.Variable ), variable

    if variable.isModuleVariable():
        var_name = variable.getName()

        context.addGlobalVariableNameUsage( var_name )

        if identifier.getCheapRefCount() == 0:
            return "_mvar_%s_%s.assign0( %s );" % (
                context.getModuleCodeName(),
                var_name,
                identifier.getCodeTemporaryRef()
            )
        else:
            return "_mvar_%s_%s.assign( %s );" % (
                context.getModuleCodeName(),
                var_name,
                identifier.getCodeExportRef()
            )
    elif variable.isMaybeLocalVariable():
        # TODO: This branch ought to be impossible to take, as an assignment to an overflow
        # variable would make it a local one.
        assert False, variable

        return getSubscriptAssignmentCode(
            subscribed = Identifier( "locals_dict.asObject()", 0 ),
            subscript  = getConstantCode(
                context  = context,
                constant = variable.getName(),

            ),
            identifier = identifier
        )
    else:
        return "%s = %s;" % (
            getVariableCode(
                variable = variable,
                context  = context
            ),
            identifier.getCodeExportRef()
        )

def getVariableDelCode( context, variable ):
    assert isinstance( variable, Variables.Variable ), variable

    if variable.isModuleVariable():
        var_name = variable.getName()

        context.addGlobalVariableNameUsage( var_name )

        return "_mvar_%s_%s.del();" % (
            context.getModuleCodeName(),
            var_name
        )
    else:
        return "%s.del();" % getVariableCode(
            variable = variable,
            context  = context
        )

def getVariableTestCode( context, variable ):
    assert isinstance( variable, Variables.Variable ), variable

    if variable.isModuleVariable():
        var_name = variable.getName()

        context.addGlobalVariableNameUsage( var_name )

        return "_mvar_%s_%s.isInitialized()" % (
            context.getModuleCodeName(),
            var_name
        )
    else:
        return "%s.isInitialized();" % getVariableCode(
            variable = variable,
            context = context
        )

def getSequenceElementCode( sequence, index ):
    return Identifier(
        "SEQUENCE_ELEMENT( %s, %d )" % (
            sequence.getCodeTemporaryRef(),
            index
        ),
        1
    )

def getSubscriptAssignmentCode( subscribed, subscript, identifier ):
    return "SET_SUBSCRIPT( %s, %s, %s );" % (
        identifier.getCodeTemporaryRef(),
        subscribed.getCodeTemporaryRef(),
        subscript.getCodeTemporaryRef()
    )

def getSubscriptDelCode( subscribed, subscript ):
    return "DEL_SUBSCRIPT( %s, %s );" % (
        subscribed.getCodeTemporaryRef(),
        subscript.getCodeTemporaryRef()
    )

def _getInplaceOperationCode( operator, operand1, operand2 ):
    operator = OperatorCodes.inplace_operator_codes[ operator ]

    if operator == "PyNumber_InPlacePower":
        return Identifier(
            "POWER_OPERATION_INPLACE( %s, %s )" % (
                operand1.getCodeTemporaryRef(),
                operand2.getCodeTemporaryRef()
            ),
            1
        )
    else:
        return Identifier(
            "BINARY_OPERATION( %s, %s, %s )" % (
                operator,
                operand1.getCodeTemporaryRef(),
                operand2.getCodeTemporaryRef()
            ),
            1
        )

def getInplaceVarAssignmentCode( context, variable, operator, identifier ):
    value_identifier = Identifier( "value.asObject()", 0 )
    result_identifier = Identifier( "result", 0 )

    return CodeTemplates.template_inplace_var_assignment % {
        "assign_source_identifier" : getVariableHandle(
            variable = variable,
            context  = context
        ).getCodeExportRef(),
        "inplace_operation_code" : _getInplaceOperationCode(
            operator = operator,
            operand1 = value_identifier,
            operand2 = identifier
        ).getCode(),
        "assignment_code" : getVariableAssignmentCode(
            variable   = variable,
            context    = context,
            identifier = result_identifier
        )
    }


def getInplaceSubscriptAssignmentCode( subscribed, subscript, operator, identifier ):
    operation_identifier = _getInplaceOperationCode(
        operator = operator,
        operand1 = Identifier( "value.asObject()", 0 ),
        operand2 = identifier
    )

    return CodeTemplates.template_inplace_subscript_assignment % {
        "subscribed_identifier" : subscribed.getCodeExportRef(),
        "subscript_identifier"  : subscript.getCodeExportRef(),
        "operation_identifier"  : operation_identifier.getCode()
    }

def getInplaceAttributeAssignmentCode( target, attribute, operator, identifier ):
    operation_identifier = _getInplaceOperationCode(
        operator = operator,
        operand1 = Identifier( "value.asObject()", 0 ),
        operand2 = identifier
    )

    return CodeTemplates.template_inplace_attribute_assignment % {
        "target_identifier"    : target.getCodeExportRef(),
        "attribute_identifier" : attribute.getCodeTemporaryRef(),
        "operation_identifier" : operation_identifier.getCode()
    }

def getInplaceSliceAssignmentCode( target, lower, upper, operator, identifier ):
    operation_identifier = _getInplaceOperationCode(
        operator = operator,
        operand1 = Identifier( "value.asObject()", 0 ),
        operand2 = identifier
    )

    return CodeTemplates.template_inplace_slice_assignment % {
        "target_identifier"    : target.getCodeExportRef(),
        "lower"                : lower.getCode(),
        "upper"                : upper.getCode(),
        "operation_identifier" : operation_identifier.getCode()
    }

def getTryFinallyCode( context, code_tried, code_final ):
    return CodeTemplates.try_finally_template % {
        "try_count"        : context.allocateTryNumber(),
        "tried_code"       : indented( code_tried ),
        "final_code"       : indented( code_final, 0 ),
        "line_number_code" : context.getCurrentLineTarget()
    }

def getTryExceptHandlerCode( exception_identifier, exception_assignment, handler_code, \
                             first_handler ):
    exception_code = []

    cond_keyword = "if" if first_handler else "else if"

    if exception_identifier is not None:
        exception_code.append(
            "%s ( _exception.matches(%s) )" % (
                cond_keyword,
                exception_identifier.getCodeTemporaryRef()
            )
        )
    else:
        exception_code.append(
            "%s (true)" % cond_keyword
        )

    exception_code.append( "{" )
    exception_code.append( "    traceback = false;" )

    if exception_assignment is not None:
        exception_code.append(
            indented( exception_assignment, 1 )
        )

    exception_code += indented( handler_code or "", 1 ).split("\n")
    exception_code.append( "}" )

    return exception_code

def getTryExceptCode( context, code_tried, handler_codes, else_code ):
    exception_code = handler_codes
    exception_code += [ "else", "{", "    throw;", "}" ]

    tb_making = getTracebackMakingIdentifier( context )

    if else_code is not None:
        return CodeTemplates.try_except_else_template % {
            "tried_code"     : indented( code_tried or "" ),
            "exception_code" : indented( exception_code ),
            "else_code"      : indented( else_code ),
            "tb_making"      : tb_making.getCodeExportRef(),
            "except_count"   : context.allocateTryNumber()
        }
    else:
        return CodeTemplates.try_except_template % {
            "tried_code"     : indented( code_tried or "" ),
            "exception_code" : indented( exception_code ),
            "tb_making"      : tb_making.getCodeExportRef(),
        }


def getRaiseExceptionCode( exception_type_identifier, exception_value_identifier, \
                           exception_tb_identifier, exception_tb_maker ):
    if exception_value_identifier is None and exception_tb_identifier is None:
        return "RAISE_EXCEPTION( &traceback, %s, %s );" % (
            exception_type_identifier.getCodeExportRef(),
            exception_tb_maker.getCodeExportRef()
        )
    elif exception_tb_identifier is None:
        return "RAISE_EXCEPTION( &traceback, %s, %s, %s );" % (
            exception_type_identifier.getCodeExportRef(),
            exception_value_identifier.getCodeExportRef(),
            exception_tb_maker.getCodeExportRef()
        )
    else:
        return "RAISE_EXCEPTION( &traceback, %s, %s, %s );" % (
            exception_type_identifier.getCodeExportRef(),
            exception_value_identifier.getCodeExportRef(),
            exception_tb_identifier.getCodeExportRef()
        )

def getReRaiseExceptionCode( local ):
    if local:
        return "throw;"
    else:
        return "traceback = true; RERAISE_EXCEPTION();"

def getRaiseExceptionExpressionCode( side_effects, exception_type_identifier, \
                                     exception_value_identifier, exception_tb_maker ):
    # TODO: Check out if the NUITKA_NO_RETURN avoids any temporary refcount to ever be
    # created or else avoid it with special identifier class that uses code for reference
    # counts 0 and both.

    result = Identifier(
        "THROW_EXCEPTION( %s, %s, %s, &traceback )" % (
            exception_type_identifier.getCodeExportRef(),
            exception_value_identifier.getCodeExportRef(),
            exception_tb_maker.getCodeExportRef()
        ),
        0
    )

    if side_effects:
        result = Identifier(
            "( %s, %s )" % (
                ", ".join( side_effect.getCodeTemporaryRef() for side_effect in side_effects ),
                result.getCodeTemporaryRef()
            ),
            0
        )

    return result

def getAssertCode( condition_identifier, failure_identifier, exception_tb_maker ):
    if failure_identifier is None:
        return CodeTemplates.assertion_without_arg % {
            "condition" : condition_identifier.getCode(),
            "tb_maker"  : exception_tb_maker.getCodeExportRef()
        }
    else:
        return CodeTemplates.assertion_with_arg % {
            "condition"   : condition_identifier.getCode(),
            "failure_arg" : failure_identifier.getCodeExportRef(),
            "tb_maker"    : exception_tb_maker.getCodeExportRef()
        }


def getExceptionRefCode( exception_type ):
    return Identifier(
        "PyExc_%s" % exception_type,
        0
    )

def getMakeExceptionCode( context, exception_type, exception_args ):
    return getFunctionCallCode(
        function_identifier = Identifier( "PyExc_%s" % exception_type, 0 ),
        argument_tuple      = getSequenceCreationCode(
            sequence_kind       = "tuple",
            element_identifiers = exception_args,
            context             = context,
        ),
        argument_dictionary  = None,
        star_list_identifier = None,
        star_dict_identifier = None
    )

def _getLocalVariableList( context, provider ):
    if provider.isExpressionFunctionBody():
        # Sort parameter variables of functions to the end.

        start_part = []
        end_part = []

        for variable in provider.getVariables():
            if variable.isParameterVariable():
                end_part.append( variable )
            else:
                start_part.append( variable )

        variables = start_part + end_part
    else:
        variables = provider.getVariables()

    return [
        "&%s" % getVariableCode(
            variable = variable,
            context = context
        )
        for variable in
        variables
        if not variable.isModuleVariable()
        if not variable.isMaybeLocalVariable()
    ]


def getLoadDirCode( context, provider ):
    if provider.isModule():
        return Identifier(
            "PyDict_Keys( %s )" % getLoadGlobalsCode(
                context = context
            ).getCodeTemporaryRef(),
            1
        )
    else:
        local_list = _getLocalVariableList(
            context  = context,
            provider = provider
        )

        if context.hasLocalsDict():
            return Identifier(
                "PyDict_Keys( UPDATED_LOCALS_DICT( locals.asObject() %s )" % (
                    "".join( ", %s" % x for x in local_list ),
                ),
                1
            )
        else:
            return Identifier(
                "MAKE_LOCALS_DIR( %s )" % (
                    ", ".join( local_list ),
                ),
                1
            )

def getLoadVarsCode( identifier ):
    return Identifier(
        "LOOKUP_VARS( %s )" % identifier.getCodeTemporaryRef(),
        1
    )

def getLoadGlobalsCode( context ):
    return Identifier(
        "PyModule_GetDict( %(module_identifier)s )" % {
            "module_identifier" : getModuleAccessCode( context )
        },
        0
    )

def getLoadLocalsCode( context, provider, mode ):
    assert not provider.isModule()

    if not context.hasLocalsDict():
        local_list = _getLocalVariableList(
            provider = provider,
            context  = context
        )

        return Identifier(
            "MAKE_LOCALS_DICT( %s )" % ", ".join( local_list ),
            1
        )
    else:
        if mode == "copy":
            return Identifier(
                "PyDict_Copy( locals_dict.asObject() )",
                1
            )
        elif mode == "updated":
            local_list = _getLocalVariableList(
                provider = provider,
                context  = context
            )

            return Identifier(
                "UPDATED_LOCALS_DICT( locals_dict.asObject() %s )" % (
                    "".join( ", %s" % x for x in local_list ),
                ),
                1
            )
        else:
            assert False

def getStoreLocalsCode( context, source_identifier, provider ):
    assert not provider.isModule()

    code = ""

    for variable in provider.getVariables():
        if not variable.isModuleVariable() and not variable.isMaybeLocalVariable():
            key_identifier = getConstantHandle(
                context  = context,
                constant = variable.getName()
            )

            var_assign_code = getVariableAssignmentCode(
                context    = context,
                variable   = variable,
                identifier = getSubscriptLookupCode(
                    subscript = key_identifier,
                    source    = source_identifier
                )
            )

            # This ought to re-use the condition code stuff.
            code += "if ( %s )\n" % getHasKeyCode(
                source = source_identifier,
                key    = key_identifier
            )

            code += getBlockCode( var_assign_code ) + "\n"

    return code

def getFutureFlagsCode( future_spec ):
    flags = future_spec.asFlags()

    if flags:
        return " | ".join( flags )
    else:
        return 0


def getEvalCode( context, exec_code, filename_identifier, globals_identifier, locals_identifier, mode_identifier, future_flags, provider ):
    if context.getParent() is None:
        return Identifier(
            CodeTemplates.eval_global_template % {
                "globals_identifier"      : globals_identifier.getCodeTemporaryRef(),
                "locals_identifier"       : locals_identifier.getCodeTemporaryRef(),
                "make_globals_identifier" : getLoadGlobalsCode(
                    context = context
                ).getCodeExportRef(),
                "source_identifier"       : exec_code.getCodeTemporaryRef(),
                "filename_identifier"     : filename_identifier,
                "mode_identifier"         : mode_identifier,
                "future_flags"            : future_flags,
            },
            1
        )
    else:
        make_globals_identifier = getLoadGlobalsCode(
            context = context
        )
        make_locals_identifier = getLoadLocalsCode(
            context  = context,
            provider = provider,
            mode     = "updated"
        )

        return Identifier(
            CodeTemplates.eval_local_template % {
                "globals_identifier"      : globals_identifier.getCodeTemporaryRef(),
                "locals_identifier"       : locals_identifier.getCodeTemporaryRef(),
                "make_globals_identifier" : make_globals_identifier.getCodeExportRef(),
                "make_locals_identifier"  : make_locals_identifier.getCodeExportRef(),
                "source_identifier"       : exec_code.getCodeTemporaryRef(),
                "filename_identifier"     : filename_identifier,
                "mode_identifier"         : mode_identifier,
                "future_flags"            : future_flags,
            },
            1
        )

def getExecCode( context, exec_code, globals_identifier, locals_identifier, future_flags, provider ):
    make_globals_identifier = getLoadGlobalsCode(
        context = context
    )

    if context.getParent() is None:
        return CodeTemplates.exec_global_template % {
            "globals_identifier"      : globals_identifier.getCodeExportRef(),
            "locals_identifier"       : locals_identifier.getCodeExportRef(),
            "make_globals_identifier" : make_globals_identifier.getCodeExportRef(),
            "source_identifier"       : exec_code.getCodeTemporaryRef(),
            "filename_identifier"     : getConstantCode(
                constant = "<string>",
                context  = context
            ),
            "mode_identifier"         : getConstantCode(
                constant = "exec",
                context  = context
            ),
            "future_flags"            : future_flags,
        }
    else:
        locals_temp_identifier = Identifier( "locals.asObject()", 0 )

        make_locals_identifier = getLoadLocalsCode(
            context  = context,
            provider = provider,
            mode     = "updated"
        )

        return CodeTemplates.exec_local_template % {
            "globals_identifier"      : globals_identifier.getCodeExportRef(),
            "locals_identifier"       : locals_identifier.getCodeExportRef(),
            "make_globals_identifier" : make_globals_identifier.getCodeExportRef(),
            "make_locals_identifier"  : make_locals_identifier.getCodeExportRef(),
            "source_identifier"       : exec_code.getCodeTemporaryRef(),
            # TODO: Move to the outside, and make using the real source reference an
            # option.
            "filename_identifier"     : getConstantCode(
                constant = "<string>",
                context = context
            ),
            "mode_identifier"         : getConstantCode(
                constant = "exec",
                context  = context
            ),
            "future_flags"            : future_flags,
            "store_locals_code"       : indented(
                getStoreLocalsCode(
                    context           = context,
                    source_identifier = locals_temp_identifier,
                    provider          = provider
                ),
                2
            )
        }

def getBuiltinOpenCode( filename, mode, buffering ):
    filename = filename.getCodeTemporaryRef() if filename is not None else "NULL"
    mode = mode.getCodeTemporaryRef() if mode is not None else "NULL"
    buffering = buffering.getCodeTemporaryRef() if buffering is not None else "NULL"

    return Identifier(
        "OPEN_FILE( %s, %s, %s )" % (
            filename,
            mode,
            buffering
        ),
        1
    )

def getBuiltinLenCode( identifier ):
    return Identifier( "BUILTIN_LEN( %s )" % identifier.getCodeTemporaryRef(), 1 )

def getBuiltinRangeCode( low, high, step ):
    # TODO: Have an Identifier class that calls a helper with arguments.

    if step is not None:
        return Identifier(
            "BUILTIN_RANGE( %s, %s, %s )" % (
                low.getCodeTemporaryRef(),
                high.getCodeTemporaryRef(),
                step.getCodeTemporaryRef()
            ),
            1
        )
    elif high is not None:
        return Identifier(
            "BUILTIN_RANGE( %s, %s )" % (
                low.getCodeTemporaryRef(),
                high.getCodeTemporaryRef()
            ),
            1
        )
    else:
        return Identifier(
            "BUILTIN_RANGE( %s )" % (
                low.getCodeTemporaryRef()
            ),
            1
        )

def getBuiltinChrCode( value ):
    return Identifier( "CHR( %s )" % value.getCodeTemporaryRef(), 1 )

def getBuiltinOrdCode( value ):
    return Identifier( "ORD( %s )" % value.getCodeTemporaryRef(), 1 )

def getBuiltinType1Code( value ):
    return Identifier(
        "BUILTIN_TYPE1( %s )" % value.getCodeTemporaryRef(),
        1
    )

def getBuiltinType3Code( context, name_identifier, bases_identifier, dict_identifier ):
    return Identifier(
        "BUILTIN_TYPE3( %s, %s, %s, %s )" % (
            getConstantCode(
                constant = context.getModuleName(),
                context  = context
            ),
            name_identifier.getCodeTemporaryRef(),
            bases_identifier.getCodeTemporaryRef(),
            dict_identifier.getCodeTemporaryRef()
        ),
        1
    )

def getBuiltinTupleCode( identifier ):
    return Identifier(
        "TO_TUPLE( %s )" % identifier.getCodeTemporaryRef(),
        1
    )

def getBuiltinListCode( identifier ):
    return Identifier(
        "TO_LIST( %s )" % identifier.getCodeTemporaryRef(),
        1
    )

def getBuiltinDictCode( seq_identifier, dict_identifier ):
    assert seq_identifier is not None or dict_identifier is not None

    if seq_identifier is not None:
        return Identifier(
            "TO_DICT( %s, %s )" % (
                seq_identifier.getCodeTemporaryRef(),
                dict_identifier.getCodeTemporaryRef() if dict_identifier is not None else "NULL"
            ),
            1
        )
    else:
        return dict_identifier

def getBuiltinFloatCode( identifier ):
    return Identifier(
        "TO_FLOAT( %s )" % identifier.getCodeTemporaryRef(),
        1
    )

def getBuiltinLongCode( context, identifier, base ):
    if identifier is None:
        identifier = getConstantHandle( context = context, constant = "0" )

    if base is None:
        return Identifier(
            "TO_LONG( %s )" % identifier.getCodeTemporaryRef(),
            1
        )
    else:
        return Identifier(
            "TO_LONG( %s, %s )" % (
                identifier.getCodeTemporaryRef(),
                base.getCodeTemporaryRef()
            ),
            1
        )
def getBuiltinIntCode( context, identifier, base ):
    if identifier is None:
        identifier = getConstantHandle( context = context, constant = "0" )

    if base is None:
        return Identifier(
            "TO_INT( %s )" % identifier.getCodeTemporaryRef(),
            1
        )
    else:
        return Identifier(
            "TO_INT( %s, %s )" % (
                identifier.getCodeTemporaryRef(),
                base.getCodeTemporaryRef()
            ),
            1
        )

def getBuiltinStrCode( identifier ):
    return Identifier(
        "TO_STR( %s )" % identifier.getCodeTemporaryRef(),
        1
    )

def getBuiltinUnicodeCode( identifier ):
    return Identifier(
        "TO_UNICODE( %s )" % identifier.getCodeTemporaryRef(),
        1
    )

def getBuiltinBoolCode( identifier ):
    return Identifier(
        "TO_BOOL( %s )" % identifier.getCodeTemporaryRef(),
        0
    )

def getModuleAccessCode( context ):
    return Identifier( "_module_%s" % context.getModuleCodeName(), 0 ).getCode()

def getFrameMakingIdentifier( context ):
    return context.getFrameHandle()

def getTracebackMakingIdentifier( context ):
    return Identifier(
        "MAKE_TRACEBACK( %s )" % (
            getFrameMakingIdentifier( context = context ).getCodeExportRef(),
        ),
        1
    )

def getModuleIdentifier( module_name ):
    return module_name.replace( ".", "__" ).replace( "-", "_" )

def getPackageIdentifier( module_name ):
    return module_name.replace( ".", "__" )

def getModuleCode( context, module_name, package_name, codes, doc_identifier, \
                   path_identifier, filename_identifier ):

    # For the module code, lots of attributes come together. pylint: disable=R0914

    functions_decl = getFunctionsDecl( context = context )
    functions_code = getFunctionsCode( context = context )

    module_var_names = context.getGlobalVariableNames()

    # These ones are used in the init code to set these variables to their values
    # after module creation.
    module_var_names.add( "__file__" )
    module_var_names.add( "__doc__" )
    module_var_names.add( "__package__" )

    if path_identifier is not None:
        module_var_names.add( "__path__" )

    module_identifier = getModuleIdentifier( module_name )

    module_globals = "\n".join(
        [
            "static %s _mvar_%s_%s( &_module_%s, &%s );" % (
                "PyObjectGlobalVariable_%s" % module_identifier,
                module_identifier,
                var_name,
                module_identifier,
                getConstantCode( constant = var_name, context = context )
            )
            for var_name in
            sorted( module_var_names )
        ]
    )

    # Make sure that _python_str_angle_module is available to the template
    # context.getConstantHandle( constant = "<module>" )
    context.getConstantHandle( constant = "." )

    if package_name is None:
        module_inits = CodeTemplates.module_init_no_package_template % {
            "module_identifier"   : module_identifier,
            "filename_identifier" : filename_identifier.getCode(),
            "doc_identifier"      : doc_identifier.getCode(),
            "is_package"          : 0 if path_identifier is None else 1,
            "path_identifier"     : path_identifier.getCode() if path_identifier else "",
        }
    else:
        module_inits = CodeTemplates.module_init_in_package_template % {
            "module_identifier"       : module_identifier,
            "module_name"             : getConstantCode(
                constant = module_name.split(".")[-1],
                context  = context
            ),
            "filename_identifier"     : filename_identifier.getCode(),
            "is_package"              : 0 if path_identifier is None else 1,
            "path_identifier"         : path_identifier.getCode() if path_identifier else "",
            "doc_identifier"          : doc_identifier.getCode(),
            "package_identifier"      : getPackageIdentifier( package_name )
        }

    local_expression_temp_inits = _getLocalExpressionTempsInitCode(
        context = context
    )

    if local_expression_temp_inits:
        local_expression_temp_inits += "\n"

    header = CodeTemplates.global_copyright % {
        "name"    : module_name,
        "version" : Options.getVersion()
    }

    module_code = CodeTemplates.module_body_template % {
        "module_name"           : module_name,
        "module_name_obj"       : getConstantCode(
            context  = context,
<<<<<<< HEAD
            constant = module_name
=======
            constant = module_name if module_name != "__main__" else "<module>"
>>>>>>> 498bc578
        ),
        "module_identifier"     : module_identifier,
        "module_functions_decl" : functions_decl,
        "module_functions_code" : functions_code,
        "module_globals"        : module_globals,
        "module_inits"          : module_inits,
        "filename_identifier"   : filename_identifier.getCode(),
        "module_code"           : indented( codes, 2 ),
        "expression_temp_decl"  : local_expression_temp_inits
    }

    return header + module_code

def getModuleDeclarationCode( module_name ):
    module_header_code = CodeTemplates.module_header_template % {
        "module_name"       : module_name,
        "module_identifier" : getModuleIdentifier( module_name ),
    }

    return CodeTemplates.template_header_guard % {
        "header_guard_name" : "__%s_H__" % getModuleIdentifier( module_name ),
        "header_body"       : module_header_code
    }

def getMainCode( codes, other_module_names ):
    module_inittab = []

    for other_module_name in other_module_names:
        module_inittab.append (
            CodeTemplates.module_inittab_entry % {
                "module_name"       : other_module_name,
                "module_identifier" : getModuleIdentifier( other_module_name ),
            }
        )

    main_code = CodeTemplates.main_program % {
        "module_inittab" : indented( sorted( module_inittab ) ),
        "sys_executable" : CppRawStrings.encodeString(
            "python.exe" if Options.isWindowsTarget() else sys.executable
        )
    }

    return codes + main_code


def getFunctionsCode( context ):
    result = ""

    for _code_name, ( _contraction_decl, contraction_code ) in sorted( context.getContractionsCodes().iteritems() ):
        result += contraction_code

    for _code_name, ( _function_decl, function_code ) in sorted( context.getFunctionsCodes().iteritems() ):
        result += function_code

    for _code_name, ( _class_decl, class_code ) in sorted( context.getClassesCodes().iteritems() ):
        result += class_code

    return result

def getFunctionsDecl( context ):
    result = ""

    for _code_name, ( contraction_decl, _contraction_code ) in sorted( context.getContractionsCodes().iteritems() ):
        result += contraction_decl

    for _code_name, ( function_decl, _function_code ) in sorted( context.getFunctionsCodes().iteritems() ):
        result += function_decl

    for _code_name, ( class_decl, _class_code ) in sorted( context.getClassesCodes().iteritems() ):
        result += class_decl

    return result

def _getContractionParameters( closure_variables ):
    contraction_parameters = [ "PyObject *iterated" ]

    for variable in closure_variables:
        assert variable.isClosureReference()

        contraction_parameters.append(
            _getClosureVariableDecl(
                variable     = variable
            )
        )

    return contraction_parameters

def getContractionDecl( context, contraction_identifier, closure_variables ):
    contraction_creation_arg_spec = _getContractionParameters(
        closure_variables = closure_variables
    )

    contraction_creation_arg_names = _extractArgNames( contraction_creation_arg_spec )

    return CodeTemplates.template_contraction_declaration % {
       "contraction_identifier"             : contraction_identifier,
       "contraction_creation_arg_spec"      : getEvalOrderedCode(
            context = context,
            args    = contraction_creation_arg_spec
        ),
        "contraction_creation_arg_names"    : ", ".join( contraction_creation_arg_names ),
        "contraction_creation_arg_reversal" : getEvalOrderedCode(
            context = context,
            args    = contraction_creation_arg_names
        )
    }

def getContractionCode( context, contraction_identifier, contraction_kind, loop_var_codes, \
                        contraction_code, contraction_conditions, contraction_iterateds, \
                        closure_variables, provided_variables ):

    if contraction_kind == "list":
        contraction_decl_template = CodeTemplates.list_contration_var_decl
        contraction_loop = CodeTemplates.list_contraction_loop_production % {
            "contraction_body" : contraction_code.getCodeTemporaryRef(),
        }
    elif contraction_kind == "set":
        contraction_decl_template = CodeTemplates.set_contration_var_decl
        contraction_loop = CodeTemplates.set_contraction_loop_production % {
            "contraction_body" : contraction_code.getCodeTemporaryRef(),
        }
    elif contraction_kind == "dict":
        contraction_decl_template = CodeTemplates.dict_contration_var_decl
        contraction_loop = CodeTemplates.dict_contraction_loop_production % {
            "key_identifier" : contraction_code[0].getCodeTemporaryRef(),
            "value_identifier" : contraction_code[1].getCodeTemporaryRef()
        }
    else:
        assert False, contraction_kind

    local_var_decl = []

    for variable in provided_variables:
        if not variable.isClosureReference() and not variable.isModuleVariable():
            local_var_decl.append(
                _getLocalVariableInitCode(
                    context    = context,
                    variable   = variable,
                    in_context = False
                )
            )

    contraction_iterateds.insert( 0, Identifier( "iterated", 0 ) )

    for count, ( contraction_condition, contraction_iterated, loop_var_code ) in enumerate (
        reversed( list( zip( contraction_conditions, contraction_iterateds, loop_var_codes ) ) )
    ):
        contraction_loop = CodeTemplates.contraction_loop_iterated % {
            "contraction_loop"         : contraction_loop,
            "iter_count"               : len( loop_var_codes ) - count,
            "iterated"                 : contraction_iterated.getCodeTemporaryRef(),
            "loop_var_assignment_code" : loop_var_code,
            "contraction_condition"    : contraction_condition.getCode()
        }

    contraction_var_decl = contraction_decl_template % {
        "local_var_decl" : indented( local_var_decl )
    }

    local_expression_temp_inits = _getLocalExpressionTempsInitCode(
        context = context
    )

    contraction_creation_arg_spec = _getContractionParameters(
        closure_variables = closure_variables
    )

    return CodeTemplates.contraction_code_template % {
        "contraction_identifier" : contraction_identifier,
        "contraction_parameters" : getEvalOrderedCode(
            args    = contraction_creation_arg_spec,
            context = context
        ),
        "contraction_body"       : contraction_loop,
        "contraction_var_decl"   : indented( contraction_var_decl ),
        "contraction_temp_decl"  : indented( local_expression_temp_inits + "\n" if local_expression_temp_inits else "" )
    }

def getContractionIterValueIdentifier( context, index ):
    if not context.isGeneratorExpression():
        return Identifier( "_python_contraction_iter_value_%d" % index, 1 )
    else:
        return Identifier( "_python_genexpr_iter_value", 1 )

def _getFunctionCreationArgs( decorator_count, default_identifiers, closure_variables, is_genexpr ):
    if decorator_count:
        result = [
            "PyObject *decorator_%d" % ( d + 1 )
            for d in
            range( decorator_count )
        ]
    else:
        result = []

    if is_genexpr:
        result += [ "PyObject *iterator" ]


    result += getDefaultParameterDeclarations(
        default_identifiers = default_identifiers
    )

    for closure_variable in closure_variables:
        result.append( "PyObjectSharedLocalVariable &python_closure_%s" % closure_variable.getName() )

    return result

def _extractArgNames( args ):
    def extractArgName( value ):
        value = value.strip()

        if " " in value:
            value = value.split()[-1]
        value = value.split("*")[-1]
        value = value.split("&")[-1]

        return value

    return [
        extractArgName( part.strip() )
        for part in
        args
    ]


def getFunctionDecl( context, function_identifier, decorator_count, default_identifiers, closure_variables, is_genexpr ):
    function_creation_arg_spec = _getFunctionCreationArgs(
        decorator_count     = decorator_count,
        default_identifiers = default_identifiers,
        closure_variables   = closure_variables,
        is_genexpr          = is_genexpr
    )

    function_creation_arg_names = _extractArgNames( function_creation_arg_spec )

    return CodeTemplates.template_function_declaration % {
        "function_identifier"            : function_identifier,
        "function_creation_arg_spec"     : getEvalOrderedCode(
            context = context,
            args    = function_creation_arg_spec
        ),
        "function_creation_arg_names"    : ", ".join( function_creation_arg_names ),
        "function_creation_arg_reversal" : getEvalOrderedCode(
            context = context,
            args    = function_creation_arg_names
        )
    }

def _getLocalVariableInitCode( context, variable, init_from = None, needs_no_free = False, \
                               in_context = False, shared = False, mangle_name = None ):
    assert not variable.isModuleVariable()

    var_name = variable.getName()
    shared = shared or variable.isShared()

    if shared:
        result = "PyObjectSharedLocalVariable"
    elif init_from is not None and not needs_no_free:
        if variable.getHasDelIndicator():
            result = "PyObjectLocalParameterVariableWithDel"
        else:
            result = "PyObjectLocalParameterVariableNoDel"
    else:
        result = "PyObjectLocalVariable"

    def mangleName( name ):
        if mangle_name is None or not name.startswith( "__" ) or name.endswith( "__" ):
            return name
        else:
            return "_" + mangle_name + name

    store_name = mangleName( var_name )

    result += " "

    if not in_context:
        result += "_"

    if variable.isClosureReference():
        result += "python_closure_%s" % var_name
    else:
        result += "python_var_%s" % var_name

    if not in_context:
        result += "( "

        result += "%s" % getConstantCode(
            context  = context,
            constant = store_name
        )

        if init_from is not None:
            if context.hasLocalsDict():
                if needs_no_free:
                    result += ", INCREASE_REFCOUNT( %s )"  % init_from
                else:
                    result += ", %s" % init_from
            else:
                result += ", %s" % init_from

                if not needs_no_free:
                    if shared:
                        result += ", true"

        result += " )"

    result += ";"

    return result

def _getLocalExpressionTempsInitCode( context ):
    count = context.getTempObjectCounter()

    if count:
        return "PyObject *_expression_temps[ %d ];" % count
    else:
        return ""

def _getDecoratorsCallCode( context, decorator_count ):
    def _getCall( count ):
        return getFunctionCallCode(
            function_identifier  = Identifier( "decorator_%d" % count, 0 ),
            argument_tuple       = getSequenceCreationCode(
                sequence_kind       = "tuple",
                element_identifiers = [ Identifier( "result", 1 ) ],
                context             = context
            ),
            argument_dictionary  = Identifier( "NULL", 0 ),
            star_dict_identifier = None,
            star_list_identifier = None
        )

    decorator_calls = [
        "result = %s;" % _getCall( count + 1 ).getCode()
        for count in
        reversed( range( decorator_count ) )
    ]

    return decorator_calls


def getGeneratorFunctionCode( context, function_name, function_identifier, parameters, \
                              closure_variables, user_variables, decorator_count, \
                              default_access_identifiers, function_codes, source_ref, \
                              function_doc ):
    parameter_variables, entry_point_code, parameter_objects_decl, mparse_identifier = getParameterParsingCode(
        function_identifier     = function_identifier,
        function_name           = function_name,
        parameters              = parameters,
        default_identifiers     = default_access_identifiers,
        context_access_template = CodeTemplates.generator_context_access_template,
        context                 = context,
    )

    context_decl, context_copy, context_free = getParameterContextCode(
        default_access_identifiers = default_access_identifiers
    )

    function_parameter_decl = [
        _getLocalVariableInitCode(
            context    = context,
            variable   = variable,
            in_context = True
        )
        for variable in
        parameter_variables
    ]

    parameter_context_assign = []

    for variable in parameter_variables:
        parameter_context_assign.append(
            "_python_context->python_var_%s.setVariableName( %s );" % (
                variable.getName(),
                getConstantCode(
                    constant = variable.getName(),
                    context = context
                )
            )
        )
        parameter_context_assign.append(
            "_python_context->python_var_%s = _python_par_%s;" % (
                variable.getName(),
                variable.getName()
            )
        )

    function_var_inits = []
    local_var_decl = []

    for user_variable in user_variables:
        local_var_decl.append(
            _getLocalVariableInitCode(
                context    = context,
                variable   = user_variable,
                in_context = True
            )
        )
        function_var_inits.append(
            "_python_context->python_var_%s.setVariableName( %s );" % (
                user_variable.getName(),
                getConstantCode(
                    constant = user_variable.getName(),
                    context  = context
                )
            )
        )

    local_expression_temp_inits = _getLocalExpressionTempsInitCode(
        context = context
    )

    if local_expression_temp_inits:
        local_expression_temp_inits = [ local_expression_temp_inits ]
    else:
        local_expression_temp_inits = []

    for closure_variable in closure_variables:
        context_decl.append(
            _getLocalVariableInitCode(
                context    = context,
                variable   = closure_variable,
                in_context = True,
                shared     = True
            )
        )
        context_copy.append(
            "_python_context->python_closure_%s.shareWith( python_closure_%s );" % (
                closure_variable.getName(),
                closure_variable.getName()
            )
        )

    function_creation_args  = _getFunctionCreationArgs(
        decorator_count     = decorator_count,
        default_identifiers = default_access_identifiers,
        closure_variables   = closure_variables,
        is_genexpr          = False
    )

    function_decorator_calls = _getDecoratorsCallCode(
        context         = context,
        decorator_count = decorator_count
    )

    function_doc = getConstantCode(
        context  = context,
        constant = function_doc
    )

    function_name_obj = getConstantCode(
        constant = function_name,
        context  = context,
    )

    result = CodeTemplates.genfunc_context_body_template % {
        "function_identifier"            : function_identifier,
        "function_common_context_decl"   : indented( context_decl ),
        "function_instance_context_decl" : indented( function_parameter_decl + local_var_decl ),
        "context_free"                   : indented( context_free, 2 ),
    }

    if closure_variables or user_variables or parameter_variables:
        context_access_instance = CodeTemplates.generator_context_access_template2  % {
            "function_identifier" : function_identifier
        }
    else:
        context_access_instance = ""

    function_locals = function_var_inits + local_expression_temp_inits

    if context.hasLocalsDict():
        function_locals = CodeTemplates.function_dict_setup.split("\n") + function_locals

    if context.needsFrameExceptionKeeper():
        function_locals = CodeTemplates.frame_exceptionkeeper_setup.split("\n") + function_locals

    result += CodeTemplates.genfunc_yielder_template % {
        "function_name"       : function_name,
        "function_name_obj"   : function_name_obj,
        "function_identifier" : function_identifier,
        "function_body"       : indented( function_codes, 2 ),
        "function_var_inits"  : indented( function_locals, 2 ),
        "context_access"      : indented( context_access_instance, 2 ),
        "module_identifier"   : getModuleAccessCode( context = context ),
        "name_identifier"     : getConstantCode(
            context  = context,
            constant = function_name
        ),
        "filename_identifier" : getConstantCode(
            context  = context,
            constant = source_ref.getFilename()
        )
    }

    result += CodeTemplates.genfunc_function_template % {
        "function_name"              : function_name,
        "function_name_obj"          : function_name_obj,
        "function_identifier"        : function_identifier,
        "fparse_identifier"          : getParameterEntryPointIdentifier(
            function_identifier = function_identifier,
            is_method           = False
        ),
        "mparse_identifier"          : mparse_identifier,
        "parameter_context_assign"   : indented( parameter_context_assign, 2 ),
        "parameter_entry_point_code" : entry_point_code,
        "parameter_objects_decl"     : parameter_objects_decl,
        "context_copy"               : indented( context_copy ),
        "module_identifier"          : getModuleAccessCode( context = context )
    }

    result += CodeTemplates.make_genfunc_with_context_template % {
        "function_name_obj"          : getConstantCode(
            context  = context,
            constant = function_name
        ),
        "function_identifier"        : function_identifier,
        "fparse_function_identifier" : getParameterEntryPointIdentifier(
            function_identifier = function_identifier,
            is_method           = False
        ),
        "mparse_function_identifier" : mparse_identifier,
        "function_creation_args"     : getEvalOrderedCode(
            context = context,
            args    = function_creation_args
        ),
        "function_decorator_calls"   : indented( function_decorator_calls ),
        "context_copy"               : indented( context_copy ),
        "function_doc"               : function_doc,
        "filename_identifier"        : getConstantCode(
            context  = context,
            constant = source_ref.getFilename()
        ),
        "line_number"                : source_ref.getLineNumber(),
        "arg_count"                  : parameters.getArgumentCount(),
        "module_identifier"          : getModuleAccessCode( context = context ),
    }

    return result

def getFunctionCode( context, function_name, function_identifier, parameters, closure_variables, \
                     user_variables, decorator_count, default_access_identifiers, function_codes, \
                     source_ref, function_doc ):
    parameter_variables, entry_point_code, parameter_objects_decl, mparse_identifier = getParameterParsingCode(
        function_identifier     = function_identifier,
        function_name           = function_name,
        parameters              = parameters,
        default_identifiers     = default_access_identifiers,
        context_access_template = CodeTemplates.function_context_access_template,
        context                 = context,
    )

    context_decl, context_copy, context_free = getParameterContextCode(
        default_access_identifiers = default_access_identifiers
    )

    function_parameter_decl = [
        _getLocalVariableInitCode(
            context    = context,
            variable   = variable,
            in_context = False,
            init_from  = "_python_par_" + variable.getName()
        )
        for variable in
        parameter_variables
    ]

    for closure_variable in closure_variables:
        context_decl.append(
            "PyObjectSharedLocalVariable python_closure_%s;" % closure_variable.getName()
        )
        context_copy.append(
            "_python_context->python_closure_%s.shareWith( python_closure_%s );" % (
                closure_variable.getName(),
                closure_variable.getName()
            )
        )

    function_creation_args = _getFunctionCreationArgs(
        decorator_count     = decorator_count,
        closure_variables   = closure_variables,
        default_identifiers = default_access_identifiers,
        is_genexpr          = False
    )

    # User local variable initializations
    local_var_inits = [
        _getLocalVariableInitCode(
            context  = context,
            variable = variable
        )
        for variable in
        user_variables
    ]

    local_expression_temp_inits = _getLocalExpressionTempsInitCode(
        context = context
    )

    if local_expression_temp_inits:
        local_expression_temp_inits = [ local_expression_temp_inits ]
    else:
        local_expression_temp_inits = []

    function_decorator_calls = _getDecoratorsCallCode(
        context         = context,
        decorator_count = decorator_count
    )

    function_doc = getConstantCode(
        context  = context,
        constant = function_doc
    )


    function_locals = function_parameter_decl + local_var_inits + local_expression_temp_inits

    if context.hasLocalsDict():
        function_locals = CodeTemplates.function_dict_setup.split("\n") + function_locals

    if context.needsFrameExceptionKeeper():
        function_locals = CodeTemplates.frame_exceptionkeeper_setup.split("\n") + function_locals

    result = ""

    if context_decl:
        result += CodeTemplates.function_context_body_template % {
            "function_identifier" : function_identifier,
            "context_decl"        : indented( context_decl ),
            "context_free"        : indented( context_free ),
        }

    if closure_variables:
        context_access_function_impl = CodeTemplates.function_context_access_template % {
            "function_identifier" : function_identifier,
        }
    else:
        context_access_function_impl = CodeTemplates.function_context_unused_template


    module_identifier = getModuleAccessCode( context = context )

    function_name_obj = getConstantCode(
        context  = context,
        constant = function_name
    )


    result += CodeTemplates.function_body_template % {
        "function_name"                : function_name,
        "function_name_obj"            : function_name_obj,
        "function_identifier"          : function_identifier,
        "context_access_function_impl" : context_access_function_impl,
        "parameter_entry_point_code"   : entry_point_code,
        "parameter_objects_decl"       : parameter_objects_decl,
        "function_locals"              : indented( function_locals, 2 ),
        "function_body"                : indented( function_codes, 2 ),
        "module_identifier"            : module_identifier,
        "name_identifier"              : getConstantCode(
            context  = context,
            constant = function_name
        ),
        "filename_identifier"          : getConstantCode(
            context  = context,
            constant = source_ref.getFilename()
        ),
    }

    if context_decl:
        result += CodeTemplates.make_function_with_context_template % {
            "function_name"              : function_name,
            "function_name_obj"          : function_name_obj,
            "function_identifier"        : function_identifier,
            "fparse_function_identifier" : getParameterEntryPointIdentifier(
                function_identifier = function_identifier,
                is_method           = False
            ),
            "mparse_function_identifier" : mparse_identifier,
            "function_creation_args"     : getEvalOrderedCode(
                context = context,
                args    = function_creation_args
            ),
            "function_decorator_calls"   : indented( function_decorator_calls ),
            "context_copy"               : indented( context_copy ),
            "function_doc"               : function_doc,
            "filename_identifier"        : getConstantCode(
                context  = context,
                constant = source_ref.getFilename()
            ),
            "line_number"                : source_ref.getLineNumber(),
            "arg_count"                  : parameters.getArgumentCount(),
            "module_identifier"          : getModuleAccessCode( context = context ),
        }
    else:
        result += CodeTemplates.make_function_without_context_template % {
            "function_name"              : function_name,
            "function_name_obj"          : function_name_obj,
            "function_identifier"        : function_identifier,
            "fparse_function_identifier" : getParameterEntryPointIdentifier(
                function_identifier = function_identifier,
                is_method           = False
            ),
            "mparse_function_identifier" : mparse_identifier,
            "function_creation_args"     : getEvalOrderedCode(
                context = context,
                args    = function_creation_args
            ),
            "function_decorator_calls"   : indented( function_decorator_calls ),
            "function_doc"               : function_doc,
            "filename_identifier"        : getConstantCode(
                context  = context,
                constant = source_ref.getFilename()
            ),
            "line_number"                : source_ref.getLineNumber(),
            "arg_count"                  : parameters.getArgumentCount(),
            "module_identifier"          : getModuleAccessCode( context = context ),
        }

    return result

def getGeneratorExpressionCode( context, generator_identifier, generator_name, source_ref, \
                                generator_code, generator_conditions, generator_iterateds, \
                                line_number_code, loop_var_codes, closure_variables, \
                                provided_variables ):
    function_name     = "<" + generator_name + ">"

    context_decl = []
    context_copy = []
    function_context_release = []

    function_creation_args = [ "PyObject *iterated" ]

    for closure_variable in closure_variables:
        context_decl.append(
            "PyObjectSharedLocalVariable python_closure_%s;" % closure_variable.getName()
        )
        context_copy.append(
            "_python_context->python_closure_%s.shareWith( python_closure_%s );" % (
                closure_variable.getName(),
                closure_variable.getName()
            )
        )

        function_creation_args.append(
            "PyObjectSharedLocalVariable &python_closure_%s" % closure_variable.getName()
        )

    # Into the context the provided variables must go:
    for provided_variable in provided_variables:
        assert not provided_variable.isClosureReference()

        context_decl.append(
            "PyObjectLocalVariable python_var_%s;" % provided_variable.getName()
        )

    result = ""

    result += CodeTemplates.genexpr_context_body_template % {
        "function_identifier"      : generator_identifier,
        "context_decl"             : indented( context_decl ),
        "function_context_release" : indented( function_context_release ),
    }

    iterator_value_assign = ""

    for count, ( loop_var_code, generator_condition ) in enumerate( zip( loop_var_codes, generator_conditions ) ):
        iterator_value_assign += CodeTemplates.genexpr_iterator_value_assignment % {
            "iterator_index"  : count,
            "assignment_code" : loop_var_code,
            "condition_code"  : generator_condition.getCode()
        }

    iterator_making = ""

    for count, generator_iterated in enumerate( generator_iterateds ):
        iterator_making += CodeTemplates.genexpr_iterator_making % {
            "iterator_index"  : count + 1,
            "iterated_code"   : generator_iterated.getCodeTemporaryRef()
        }

    function_name_obj = getConstantCode(
        context  = context,
        constant = generator_name
    )

    local_expression_temp_inits = _getLocalExpressionTempsInitCode(
        context = context
    )

    if local_expression_temp_inits:
        local_expression_temp_inits += "\n"

    result += CodeTemplates.genexpr_function_template % {
        "function_name"              : function_name,
        "function_identifier"        : generator_identifier,
        "context_decl"               : indented( context_decl ),
        "context_copy"               : indented( context_copy ),
        "function_context_release"   : indented( function_context_release ),
        "iterator_count"             : len( generator_iterateds ) + 1,
        "iterator_making"            : indented( iterator_making.split( "\n" ), 5 ),
        "iterator_value_assign"      : indented( iterator_value_assign, 5 ),
        "function_body"              : getReturnCode( identifier = generator_code ),
        "module_identifier"          : getModuleAccessCode( context = context ),
        "name_identifier"            : getConstantCode(
            context  = context,
            constant = function_name
        ),
        "line_number_code"           : line_number_code,
        "expression_temp_decl"       : local_expression_temp_inits
    }

    result += CodeTemplates.make_genexpr_with_context_template % {
        "function_name_obj"          : function_name_obj,
        "function_identifier"        : generator_identifier,
        "function_creation_args"     : ", ".join( function_creation_args ),
        "context_copy"               : indented( context_copy ),
        "filename_identifier"        : getConstantCode(
            context  = context,
            constant = source_ref.getFilename()
        ),
        "line_number"                : source_ref.getLineNumber(),
        "iterator_count"             : len( generator_iterateds ) + 1,
    }

    return result

def getCurrentLineCode( context, source_ref ):
    return """%(current_line)s = %(line_number)d;\n""" % {
        "line_number"  : source_ref.getLineNumber(),
        "current_line" : context.getCurrentLineTarget()
    }

def getCurrentExceptionObjectCode():
    return Identifier( "_exception.getObject()", 0 )

def getTupleUnpackIteratorCode( recursion ):
    return TempVariableIdentifier( "tuple_iterator_%d" % recursion )

def getTupleUnpackLeftValueCode( recursion, count, single_use ):
    if single_use:
        return HolderVariableIdentifier( "tuple_lvalue_%d_%d" % ( recursion, count ) )
    else:
        return TempVariableIdentifier( "tuple_lvalue_%d_%d" % ( recursion, count ) )

def _getClosureVariableDecl( variable ):
    owner = variable.getOwner()

    if not owner.isParentVariableProvider():
        owner = owner.getParentVariableProvider()

    if variable.getReferenced().isShared():
        kind = "PyObjectSharedLocalVariable"
    elif variable.getReferenced().isParameterVariable():
        if variable.getReferenced().getHasDelIndicator():
            kind = "PyObjectLocalParameterVariableWithDel"
        else:
            kind = "PyObjectLocalParameterVariableNoDel"
    else:
        kind = "PyObjectLocalVariable"

    return "%s &_python_closure_%s" % ( kind, variable.getName() )

def getClassCreationCode( context, code_name, dict_identifier, bases_identifier, decorators ):
    args = decorators + [ bases_identifier, dict_identifier ]

    return Identifier(
        "MAKE_CLASS_%s( %s )" % (
            code_name,
            getEvalOrderedCode(
                context = context,
                args    = getCodeTemporaryRefs( args )
            )
        ),
        1
    )

def getClassDictCreationCode( context, class_identifier, closure_variables ):
    args = getClosureVariableProvisionCode(
        context           = context,
        closure_variables = closure_variables
    )

    return Identifier(
        "%s( %s )" % (
            class_identifier,
            ", ".join( args )
        ),
        1
    )

def _getClassCreationArgs( decorator_count, closure_variables ):
    class_creation_args = [
        "PyObject *decorator_%d" % ( d + 1 )
        for d in
        range( decorator_count )
    ]
    class_creation_args.append( "PyObject *bases" )
    class_creation_args.append( "PyObject *dict" )

    class_dict_args = []

    for closure_variable in closure_variables:
        class_dict_args.append(
            _getClosureVariableDecl(
                variable     = closure_variable
            )
        )

    return class_creation_args, class_dict_args

def getClassDecl( context, class_identifier, closure_variables, decorator_count ):
    class_creation_args, class_dict_args = _getClassCreationArgs(
        closure_variables = closure_variables,
        decorator_count   = decorator_count
    )

    return CodeTemplates.class_decl_template % {
        "class_identifier"    : class_identifier,
        "class_dict_args"     : ", ".join( class_dict_args ),
        "class_creation_args" : getEvalOrderedCode(
            context = context,
            args    = class_creation_args
        )
    }

def getClassCode( context, class_def, class_name, class_filename, class_identifier, \
                  class_variables, closure_variables, decorator_count, module_name, class_doc, \
                  class_codes, metaclass_variable ):
    assert metaclass_variable.isModuleVariable()

    class_var_decl = []

    for class_variable in class_variables:
        if class_variable.getName() == "__module__":
            init_from = getConstantCode(
                constant   = module_name,
                context    = context,
            )
        elif class_variable.getName() == "__doc__":
            init_from = getConstantCode(
                constant = class_doc,
                context  = context
            )
        else:
            init_from = None

        class_var_decl.append(
            _getLocalVariableInitCode(
                context       = context,
                variable      = class_variable,
                init_from     = init_from,
                needs_no_free = True,
                in_context    = False,
                mangle_name   = class_name
            )
        )

    local_expression_temp_inits = _getLocalExpressionTempsInitCode(
        context = context
    )

    if local_expression_temp_inits:
        local_expression_temp_inits = [ local_expression_temp_inits ]
    else:
        local_expression_temp_inits = []

    if context.hasLocalsDict():
        class_locals = CodeTemplates.function_dict_setup.split("\n") + class_var_decl + local_expression_temp_inits
    else:
        class_locals = class_var_decl + local_expression_temp_inits

    if context.needsFrameExceptionKeeper():
        class_locals = CodeTemplates.frame_exceptionkeeper_setup.split("\n") + class_locals

    class_creation_args, class_dict_args = _getClassCreationArgs(
        closure_variables = closure_variables,
        decorator_count   = decorator_count
    )

    class_dict_creation = getReturnCode(
        identifier = getLoadLocalsCode(
            provider = class_def.getBody(),
            context  = context,
            mode     = "updated"
        )
    )

    class_decorator_calls = _getDecoratorsCallCode(
        context         = context,
        decorator_count = decorator_count
    )

    context.addGlobalVariableNameUsage(
        var_name = metaclass_variable.getName()
    )

    meta_class_identifier = Identifier(
        "_mvar_%s_%s.asObject()" % (
            context.getModuleCodeName(),
            metaclass_variable.getName()
        ),
        1
    )

    source_ref = class_def.getSourceReference()

    return CodeTemplates.class_dict_template % {
        "class_identifier"      : class_identifier,
        "name_identifier"       : getConstantCode(
            context  = context,
            constant = class_name
        ),
        "module_name"           : getConstantCode(
            constant = context.getModuleName(),
            context  = context
        ),
        "filename_identifier"   : getConstantCode(
            constant = source_ref.getFilename(),
            context  = context
        ),
        "line_number"           : source_ref.getLineNumber(),
        "class_dict_args"       : ", ".join( class_dict_args ),
        "class_creation_args"   : getEvalOrderedCode(
            context = context,
            args    = class_creation_args
        ),
        "class_var_decl"        : indented( class_locals ),
        "class_dict_creation"   : indented( class_dict_creation, 2 ),
        "class_decorator_calls" : indented( class_decorator_calls ),
        "class_body"            : indented( class_codes, 2 ),
        "module_identifier"     : getModuleAccessCode( context = context ),
        "metaclass_global_test" : getVariableTestCode(
            context  = context,
            variable = metaclass_variable
        ),
        "metaclass_global_var"  : meta_class_identifier.getCodeTemporaryRef()
    }

def getDefineGuardedCode( code, define ):
    return "#ifdef %(define)s\n%(code)s\n#endif" % {
        "define" : define,
        "code"   : code
    }

def getRawStringLiteralCode( value ):
    return CppRawStrings.encodeString( value )

def getStatementTrace( source_desc, statement_repr ):
    return 'puts( "Execute: %s "%s );' % (
        source_desc,
        getRawStringLiteralCode( statement_repr )
    )


def _getConstantsDeclarationCode( context, for_header ):
    statements = []

    for _constant_desc, constant_identifier in context.getConstants():
        if for_header:
            declaration = 'extern PyObject *%s;' % constant_identifier
        else:
            declaration = 'PyObject *%s;' % constant_identifier

        statements.append( declaration )

    return "\n".join( statements )

# TODO: The determation of this should already happen in TreeBuilding or in a helper not
# during code generation.
_match_attribute_names = re.compile( r"[a-zA-Z_][a-zA-Z0-9_]*$" )

def _isAttributeName( value ):
    return _match_attribute_names.match( value )

def _getUnstreamCode( constant_value, constant_type, constant_identifier ):
    saved = getStreamedConstant(
        constant_value = constant_value,
        constant_type  = constant_type
    )

    if str is unicode:
        saved = saved.decode( "utf_8" )

    return "%s = UNSTREAM_CONSTANT( %s, %d );" % (
        constant_identifier,
        CppRawStrings.encodeString( saved ),
        len( saved )
    )

def _getConstantsDefinitionCode( context ):
    statements = []

    for constant_desc, constant_identifier in context.getConstants():
        constant_type, constant_value = constant_desc
        constant_value = constant_value.getConstant()

        # Use shortest code for ints and longs, except when they are big, then fall
        # fallback to pickling.
        if constant_type is int and abs( constant_value ) < 2**31:
            statements.append(
                "%s = PyInt_FromLong( %s );" % (
                    constant_identifier,
                    constant_value
                )
            )

            continue

        # Use shortest code for ints and longs, except when they are big, then fall
        # fallback to pickling.
        if constant_type is long and abs( constant_value ) < 2**31:
            statements.append(
                "%s = PyLong_FromLong( %s );" % (
                    constant_identifier,
                    constant_value
                )
            )

            continue

        if constant_type is dict and constant_value == {}:
            statements.append(
                "%s = PyDict_New();" % constant_identifier
            )

        if constant_type is tuple and constant_value == ():
            statements.append(
                "%s = PyTuple_New( 0 );" % constant_identifier
            )

        if constant_type is list and constant_value == []:
            statements.append(
                "%s = PyList_New( 0 );" % constant_identifier
            )

        if constant_type is set and constant_value == set():
            statements.append(
                "%s = PySet_New( NULL );" % constant_identifier
            )

        if constant_type in ( tuple, list, float, complex, unicode, int, long, dict, frozenset, set ):
            statements.append(
                _getUnstreamCode( constant_value, constant_type, constant_identifier )
            )
        elif constant_type is str:
            statements.append(
                '%s = UNSTREAM_STRING( %s, %d, %d );assert( %s );' % (
                    constant_identifier,
                    CppRawStrings.encodeString( constant_value ),
                    len(constant_value),
                    1 if _isAttributeName( constant_value ) else 0,
                    constant_identifier
                )
            )
        elif constant_value in ( None, True, False ):
            pass
        else:
            assert False, (type(constant_value), constant_value, constant_identifier)

    return indented( statements )

def getReversionMacrosCode( context ):
    reverse_macros = []
    noreverse_macros = []

    for value in sorted( context.getEvalOrdersUsed() ):
        assert type( value ) is int

        reverse_macros.append(
            CodeTemplates.template_reverse_macro % {
                "count"    : value,
                "args"     : ", ".join(
                    "arg%s" % (d+1) for d in range( value )
                ),
                "expanded" : ", ".join(
                    "arg%s" % (d+1) for d in reversed( range( value ) )
                )
            }
        )

        noreverse_macros.append(
            CodeTemplates.template_noreverse_macro % {
                "count"    : value,
                "args"     : ", ".join(
                    "arg%s" % (d+1) for d in range( value )
                )
            }
        )

    reverse_macros_declaration = CodeTemplates.template_reverse_macros_declaration % {
        "reverse_macros" : "\n".join( reverse_macros ),
        "noreverse_macros" : "\n".join( noreverse_macros )
    }

    return CodeTemplates.template_header_guard % {
        "header_guard_name" : "__NUITKA_REVERSES_H__",
        "header_body"       : reverse_macros_declaration
    }


def getConstantsDeclarationCode( context ):
    constants_declarations = CodeTemplates.template_constants_declaration % {
        "constant_declarations" : _getConstantsDeclarationCode(
            context    = context,
            for_header = True
        ),
    }

    return CodeTemplates.template_header_guard % {
        "header_guard_name" : "__NUITKA_DECLARATIONS_H__",
        "header_body"       : constants_declarations
    }

def getConstantsDefinitionCode( context ):
    return CodeTemplates.template_constants_reading % {
        "constant_inits"        : _getConstantsDefinitionCode(
            context    = context
        ),
        "constant_declarations" : _getConstantsDeclarationCode(
            context    = context,
            for_header = False
        )
    }

def getDefaultValueAccess( variable ):
    if variable.isNestedParameterVariable():
        default_access_identifier = DefaultValueIdentifier(
            var_name = "__".join( variable.getParameterNames() ),
            nested   = True
        )
    else:
        default_access_identifier = DefaultValueIdentifier(
            var_name = variable.getName(),
            nested   = False
        )

    return default_access_identifier<|MERGE_RESOLUTION|>--- conflicted
+++ resolved
@@ -1999,11 +1999,7 @@
         "module_name"           : module_name,
         "module_name_obj"       : getConstantCode(
             context  = context,
-<<<<<<< HEAD
-            constant = module_name
-=======
             constant = module_name if module_name != "__main__" else "<module>"
->>>>>>> 498bc578
         ),
         "module_identifier"     : module_identifier,
         "module_functions_decl" : functions_decl,
