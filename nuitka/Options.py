#     Copyright 2012, Kay Hayen, mailto:kayhayen@gmx.de
#
#     Part of "Nuitka", an optimizing Python compiler that is compatible and
#     integrates with CPython, but also works on its own.
#
#     If you submit patches or make the software available to licensors of
#     this software in either form, you automatically them grant them a
#     license for your part of the code under "Apache License 2.0" unless you
#     choose to remove this notice.
#
#     Kay Hayen uses the right to license his code under only GPL version 3,
#     to discourage a fork of Nuitka before it is "finished". He will later
#     make a new "Nuitka" release fully under "Apache License 2.0".
#
#     This program is free software: you can redistribute it and/or modify
#     it under the terms of the GNU General Public License as published by
#     the Free Software Foundation, version 3 of the License.
#
#     This program is distributed in the hope that it will be useful,
#     but WITHOUT ANY WARRANTY; without even the implied warranty of
#     MERCHANTABILITY or FITNESS FOR A PARTICULAR PURPOSE.  See the
#     GNU General Public License for more details.
#
#     You should have received a copy of the GNU General Public License
#     along with this program.  If not, see <http://www.gnu.org/licenses/>.
#
#     Please leave the whole of this copyright notice intact.
#
""" Options module """

version_string = """\
<<<<<<< HEAD
Nuitka V0.3.17pre4
Copyright (C) 2012 Kay Hayen."""
=======
Nuitka V0.3.16b
Copyright (C) 2011 Kay Hayen."""
>>>>>>> 85b722e1

from . import Utils

from optparse import OptionParser, OptionGroup

import sys, os, logging

# Indicator if we were called as "nuitka-python" in which case we assume some other
# defaults and work a bit different with parameters.
is_nuitka_python = os.path.basename( sys.argv[0] ).lower() == "nuitka-python"

def getVersion():
    return version_string.split()[1][1:]

if is_nuitka_python:
    usage = "usage: %prog [--exe] [--execute] [options] main_module.py"
else:
    usage = "usage: %prog [options] main_module.py"

parser = OptionParser(
    usage   = usage,
    version = getVersion()
)

parser.add_option(
    "--exe",
    action  = "store_true",
    dest    = "executable",
    default = is_nuitka_python,
    help    = """\
Create a standalone executable instead of a compiled extension module. Default is %s.""" %
       ( "on" if is_nuitka_python else "off" )
)

recurse_group = OptionGroup(
    parser,
    "Control the recursion into imported modules with '--exe' mode"
)


recurse_group.add_option(
    "--recurse-stdlib",
    action  = "store_true",
    dest    = "recurse_stdlib",
    default = False,
    help    = "Also descend into imported modules from standard library."
)

recurse_group.add_option(
    "--recurse-none",
    action  = "store_true",
    dest    = "recurse_none",
    default = False,
    help    = """\
When --recurse-none is used, do not descend into any imported modules at all, overrides
all other recursion options. Default %default."""
)

recurse_group.add_option(
    "--recurse-all", "--recurse-on",
    action  = "store_true",
    dest    = "recurse_all",
    default = False,
    help    = """\
When --recurse-all is used, attempt to descend into all imported modules.
Default %default."""
)

recurse_group.add_option(
    "--recurse-to",
    action  = "append",
    dest    = "recurse_modules",
    metavar = "MODULE/PACKAGE",
    default = [],
    help    = """\
 Recurse to that module, or if a package, to the whole package. Can be given multiple
 times.Default empty."""
)

recurse_group.add_option(
    "--recurse-not-to",
    action  = "append",
    dest    = "recurse_not_modules",
    metavar = "MODULE/PACKAGE",
    default = [],
    help    = """\
Do not recurse to that module, or if a package, to the whole package in any case,
overrides all other options. Can be given multiple times. Default empty."""
)

parser.add_option_group( recurse_group )

execute_group = OptionGroup(
    parser,
    "Immediate execution after compilation"
)

execute_group.add_option(
    "--execute",
    action  = "store_true",
    dest    = "immediate_execution",
    default = is_nuitka_python,
    help    = """\
Execute immediately the created binary (or import the compiled module). Default
is %s.""" %
       ( "on" if is_nuitka_python else "off" )
)

execute_group.add_option(
    "--execute-with-pythonpath",
    action  = "store_true",
    dest    = "keep_pythonpath",
    default = False,
    help    = """\
When immediately executing the created binary (--execute), don't reset PYTHONPATH. When
all modules are successfully included, you ought to not need PYTHONPATH anymore."""
)

parser.add_option_group( execute_group )

dump_group = OptionGroup(
    parser,
    "Dump options for internal tree"
)

dump_group.add_option(
    "--dump-xml",
    action  = "store_true",
    dest    = "dump_xml",
    default = False,
    help    = """Dump the final result of optimization as XML, then exit."""
)

dump_group.add_option(
    "--dump-tree",
    action  = "store_true",
    dest    = "dump_tree",
    default = False,
    help    = """Dump the final result of optimization as text, then exit."""
)

dump_group.add_option(
    "--display-tree",
    action  = "store_true",
    dest    = "display_tree",
    default = False,
    help    = """Display the final result of optimization in a GUI, then exit."""
)

parser.add_option_group( dump_group )

parser.add_option(
    "--python-version",
    action  = "store",
    dest    = "python_version",
    default = None,
    help    = "Major version of Python to be used, something like 2.6 or 2.7."
)

parser.add_option(
    "--python-debug",
    action  = "store_true",
    dest    = "python_debug",
    default = None,
    help    = """\
Use debug version or not. Default uses what you are using to run Nuitka, most
likely a non-debug version."""
)

codegen_group = OptionGroup(
    parser,
    "Code generation choices"
)

codegen_group.add_option(
    "--code-gen-no-statement-lines",
    action  ="store_false",
    dest    = "statement_lines",
    default = True,
    help    = """\
Statements shall have their line numbers set. Disable this for less precise exceptions and
slightly faster code. Not recommended. Defaults to off."""
)

codegen_group.add_option(
    "--no-optimization",
    action  = "store_true",
    dest    = "no_optimize",
    default = False,
    help    = """Disable all unnecessary optimizations on Python level. Defaults to off."""
)

parser.add_option_group( codegen_group )

outputdir_group = OptionGroup(
    parser,
    "Output directory choices"
)

outputdir_group.add_option(
    "--output-dir",
    action  ="store",
    dest    = "output_dir",
    metavar = "DIRECTORY",
    default = "",
    help    = """\
Specify where intermediate and final output files should be put. DIRECTORY will
be populated with C++ files, object files, etc. Defaults to current directory."""
)

outputdir_group.add_option(
    "--remove-output",
    action  = "store_true",
    dest    = "remove_build",
    default = False,
    help    = """\
Removes the build directory after producing the module or exe file.
Default %default."""
)

parser.add_option_group( outputdir_group )

parser.add_option(
    "--windows-target",
    action  = "store_true",
    dest    = "windows_target",
    default = False,
    help    = """\
Force compilation for windows, useful for cross-compilation. Defaults to off."""
)

debug_group = OptionGroup(
    parser,
    "Debug features"
)

debug_group.add_option(
    "--debug",
    action  = "store_true",
    dest    = "debug",
    default = False,
    help    = """\
Executing all self checks possible to find errors in Nuitka, do not use for
production. Defaults to off."""
)

debug_group.add_option(
    "--unstriped",
    action  = "store_true",
    dest    = "unstriped",
    default = False,
    help    = """\
Keep debug info in the resulting object file for better gdb interaction.
Defaults to off."""
)

debug_group.add_option(
    "--trace-execution",
    action  = "store_true",
    dest    = "trace_execution",
    default = False,
    help    = """\
Traced execution output, output the line of code before executing it.
Defaults to off."""
)

debug_group.add_option(
    "--g++-only",
    action  = "store_true",
    dest    = "cpp_only",
    default = False,
    help    = """\
Compile the would-be generated source file. Allows edition and translation with same
options for quick debugging changes to the generated source. Defaults to off."""
)

debug_group.add_option(
    "--experimental",
    action  = "store_true",
    dest    = "experimental",
    default = False,
    help    = """\
Use features declared as "experimental". May have no effect if no experimental features
are present in the code. Defaults to off."""
)

parser.add_option_group( debug_group )

parser.add_option(
    "--lto",
    action  = "store_true",
    dest    = "lto",
    default = False,
    help    = """\
Use link time optimizations if available and usable (g++ 4.6 and higher).
Defaults to off."""
)

tracing_group = OptionGroup(
    parser,
    "Tracing features"
)

tracing_group.add_option(
    "--show-scons",
    action  = "store_true",
    dest    = "show_scons",
    default = False,
    help    = """\
Operate Scons in non-quiet mode, showing the executed commands. Defaults to off."""
)

tracing_group.add_option(
    "--show-progress",
    action  = "store_true",
    dest    = "show_progress",
    # TODO: Enable by default for interactive mode.
    default = False and sys.stdout.isatty(),
    help    = """Provide progress information and statistics. Defaults to off."""
)

tracing_group.add_option(
    "--verbose",
    action  = "store_true",
    dest    = "verbose",
    default = False,
    help    = """\
Output details of actions take, esp. in optimizations. Can become a lot."""
)


parser.add_option_group( tracing_group )

parser.add_option(
    "-j", "--jobs",
    action  ="store",
    dest    = "jobs",
    metavar = "N",
    default = Utils.getCoreCount(),
    help    = """\
Specify the allowed number of parallel C++ compiler jobs. Defaults to the system
CPU count.""",
)

if is_nuitka_python:
    count = 0

    for count, arg in enumerate( sys.argv ):
        if count == 0:
            continue

        if arg[0] != "-":
            break

    if count > 0:
        extra_args = sys.argv[count+1:]
        sys.argv = sys.argv[0:count+1]
else:
    extra_args = []

options, positional_args = parser.parse_args()

if not positional_args:
    parser.print_help()

    sys.exit( "\nError, need positional argument with python module or main program." )

if options.verbose:
    logging.getLogger().setLevel( logging.DEBUG )

if options.recurse_all and not options.executable:
    sys.exit( "Error, options '--recurse-all' makes no sense without option '--exe'." )

if options.recurse_stdlib and not options.executable:
    sys.exit( "Error, options '--recurse-stdlib' makes no sense without option '--exe'." )

def useValuePropagation():
    return options.experimental

def shallTraceExecution():
    return options.trace_execution

def shallExecuteImmediately():
    return options.immediate_execution

def shallDumpBuiltTree():
    return options.dump_tree

def shallDumpBuiltTreeXML():
    return options.dump_xml

def shallDisplayBuiltTree():
    return options.display_tree

def shallOnlyExecGcc():
    return options.cpp_only

def shallHaveStatementLines():
    return options.statement_lines

def shallMakeModule():
    return not options.executable

def shallFollowStandardLibrary():
    return options.recurse_stdlib

def shallFollowNoImports():
    return options.recurse_none

def shallFollowAllImports():
    return options.recurse_all

def getShallFollowModules():
    return sum( [ x.split( "," ) for x in options.recurse_modules ], [] )

def getShallFollowInNoCase():
    return sum( [ x.split( "," ) for x in options.recurse_not_modules ], [] )

def isDebug():
    return options.debug

def isOptimize():
    return not options.no_optimize

def isUnstriped():
    return options.unstriped

def getOutputPath( path ):
    if options.output_dir:
        return os.path.normpath( options.output_dir + "/" + path )
    else:
        return path

def getPositionalArgs():
    return positional_args

def getMainArgs():
    return extra_args

def shallOptimizeStringExec():
    return False

def shallClearPythonPathEnvironment():
    return not options.keep_pythonpath

def isShowScons():
    return options.show_scons

def getJobLimit():
    return int( options.jobs )

def isLto():
    return options.lto

def isWindowsTarget():
    return options.windows_target

def isFullCompat():
    return True

def isShowProgress():
    return options.show_progress

def isRemoveBuildDir():
    return options.remove_build<|MERGE_RESOLUTION|>--- conflicted
+++ resolved
@@ -29,13 +29,8 @@
 """ Options module """
 
 version_string = """\
-<<<<<<< HEAD
-Nuitka V0.3.17pre4
+Nuitka V0.3.17pre5
 Copyright (C) 2012 Kay Hayen."""
-=======
-Nuitka V0.3.16b
-Copyright (C) 2011 Kay Hayen."""
->>>>>>> 85b722e1
 
 from . import Utils
 
