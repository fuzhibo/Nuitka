<<<<<<< HEAD
nuitka (0.4.5~pre1+ds-1) UNRELEASED; urgency=low

  * New upstream pre-release.

 -- Kay Hayen <kayhayen@gmx.de>  Wed, 26 Jun 2013 09:04:59 +0200
=======
nuitka (0.4.4.1+ds-1) unstable; urgency=low

  * New upstream hotfix release.
  * Corrects upstream Issue#95.
  * Corrects upstream Issue#96.

 -- Kay Hayen <kayhayen@gmx.de>  Sat, 13 Jul 2013 11:56:21 +0200
>>>>>>> 8910bc8e

nuitka (0.4.4+ds-1) unstable; urgency=low

  * New upstream release.
  * Upstream now supports Python3.3 and threads.
  * Bump to Standards Version 3.9.4, no changes needed.
  * Fix support for modules and Python3 was broken (Closes: #711459)
  * Fix encoding error changes  Python 2.7.5 (Closes: #713531)

 -- Kay Hayen <kayhayen@gmx.de>  Tue, 25 Jun 2013 10:46:40 +0200

nuitka (0.4.3+ds-1) unstable; urgency=low

  * New upstream release.

 -- Kay Hayen <kayhayen@gmx.de>  Sat, 18 May 2013 10:16:25 +0200

nuitka (0.4.2+ds-1) unstable; urgency=low

  * New upstream release.

 -- Kay Hayen <kayhayen@gmx.de>  Fri, 29 Mar 2013 11:05:08 +0100

nuitka (0.4.1+ds-1) unstable; urgency=low

  * New upstream release.

 -- Kay Hayen <kayhayen@gmx.de>  Tue, 05 Mar 2013 08:15:41 +0100

nuitka (0.4.0+ds-1) UNRELEASED; urgency=low

  * New upstream release.
  * Changes so the Debian package can be backported to Squeeze as well.

 -- Kay Hayen <kayhayen@gmx.de>  Sat, 09 Feb 2013 10:08:15 +0100

nuitka (0.3.25+ds-1) unstable; urgency=low

  * New upstream release.
  * Register the User Manual with "doc-base".

 -- Kay Hayen <kayhayen@gmx.de>  Sun, 11 Nov 2012 13:57:32 +0100

nuitka (0.3.24.1+ds-1) unstable; urgency=low

  * New upstream hotfix release.
  * Corrects upstream Issue#46.

 -- Kay Hayen <kayhayen@gmx.de>  Sat, 08 Sep 2012 22:30:11 +0000

nuitka (0.3.24+ds-1) unstable; urgency=low

  * New upstream release.
  * Detect the absence of "g++" and gracefully fallback to the
    compiler depended on. (Closes: #682146)
  * Changed usage of "temp" files in developer scripts to be
    secure. (Closes: #682145)
  * Added support for "DEB_BUILD_OPTIONS=nocheck" to skip the
    test runs. (Closes: #683090)

 -- Kay Hayen <kayhayen@gmx.de>  Sat, 18 Aug 2012 21:19:17 +0200

nuitka (0.3.23.1+ds-1) unstable; urgency=low

  * New upstream hotfix release.
  * Corrects upstream Issue#40, Issue#41, and Issue#42.

 -- Kay Hayen <kayhayen@gmx.de>  Mon, 16 Jul 2012 07:25:41 +0200

nuitka (0.3.23+ds-1) unstable; urgency=low

  * New upstream release.
  * License for Nuitka is now Apache License 2.0, no more GPLv3.
  * Corrects upstream Issue#37 and Issue#38.

 -- Kay Hayen <kayhayen@gmx.de>  Sun, 01 Jul 2012 00:00:57 +0200

nuitka (0.3.22.1+ds-1) unstable; urgency=low

  * New upstream hotfix release.
  * Corrected copyright file syntax error found by new lintian
    version.
  * Corrects upstream Issue#19.

 -- Kay Hayen <kayhayen@gmx.de>  Sat, 16 Jun 2012 08:58:30 +0200

nuitka (0.3.22+ds-1) unstable; urgency=low

  * New upstream release.

 -- Kay Hayen <kayhayen@gmx.de>  Sun, 13 May 2012 12:51:16 +0200

nuitka (0.3.21+ds-1) unstable; urgency=low

  * New upstream release.

 -- Kay Hayen <kayhayen@gmx.de>  Thu, 12 Apr 2012 20:24:01 +0200

nuitka (0.3.20.2+ds-1) unstable; urgency=low

  * New upstream hotfix release.
  * Corrects upstream Issue#35.
  * Bump to Standards Version 3.9.3, no changes needed.
  * In the alternative build dependencies, designed to make the
    Python3 build dependency optional, put option that is going
    to work on "unstable" first. (Closes: #665021)

 -- Kay Hayen <kayhayen@gmx.de>  Tue, 03 Apr 2012 22:31:36 +0200

nuitka (0.3.20.1+ds-1) unstable; urgency=low

  * New upstream hotfix release.
  * Corrects upstream Issue#34.

 -- Kay Hayen <kayhayen@gmx.de>  Sat, 03 Mar 2012 10:18:30 +0100

nuitka (0.3.20+ds-1) unstable; urgency=low

  * New upstream release.
  * Added upstream "Changelog.rst" as "changelog"

 -- Kay Hayen <kayhayen@gmx.de>  Mon, 27 Feb 2012 09:32:10 +0100

nuitka (0.3.19.2+ds-1) unstable; urgency=low

  * New upstream hotfix release.
  * Corrects upstream Issue#32.

 -- Kay Hayen <kayhayen@gmx.de>  Sun, 12 Feb 2012 20:33:30 +0100

nuitka (0.3.19.1+ds-1) unstable; urgency=low

  * New upstream hotfix release.
  * Corrects upstream Issue#30 and Issue#31.

 -- Kay Hayen <kayhayen@gmx.de>  Sat, 28 Jan 2012 07:27:38 +0100

nuitka (0.3.19+ds-1) unstable; urgency=low

  * New upstream release.
  * Improvements to option groups layout in manpages, and broken
    whitespace for "--recurse-to" option. (Closes: #655910)
  * Documented new option "--recurse-directory" in man page with
    example.
  * Made the "debian/watch" file ignore upstream pre-releases,
    these shall not be considered for this package.
  * Aligned depended version with build depended versions.
  * Depend on "python-dev" as well, needed to compile against
    "libpython".
  * Build depend on "python-dev-all" and "python-dbg-all" to
    execute tests with both all supported Python versions.
  * Build depend on "python3.2-dev-all" and "python3-dbg-all"
    to execute tests with Python3 as well. It is currently not
    supported by upstream, this is only preparatory.
  * Added suggestion of "ccache", can speed up the compilation
    process.

 -- Kay Hayen <kayhayen@gmx.de>  Tue, 17 Jan 2012 10:29:45 +0100

nuitka (0.3.18+ds-1) unstable; urgency=low

  * New upstream release.
  * Lowered dependencies so that a backport to Ubuntu Natty and
    higher is now feasible. A "scons >=2.0.0" is good enough,
    and so is "g++-4.5" as well.
  * Don't require the PDF generation to be successful on older
    Ubuntu versions as it crashes due to old "rst2pdf" bugs.

 -- Kay Hayen <kayhayen@gmx.de>  Thu, 12 Jan 2012 19:55:43 +0100

nuitka (0.3.18~pre2+ds-1) unstable; urgency=low

  * New upstream pre-release.
  * First upload to unstable, many thanks to my reviewer and
    sponsor Yaroslav Halchenko <debian@onerussian.com>
  * New maintainer (Closes: #648489)
  * Added Developer Manual to the generated PDF documentation.
  * Added python-dbg to Build-Depends to also execcute reference
    count tests.
  * Changed copyright file to reference Apache license via its
    standard Debian location as well.

 -- Kay Hayen <kayhayen@gmx.de>  Tue, 10 Jan 2012 22:21:56 +0100

nuitka (0.3.17+ds-1) UNRELEASED; urgency=low

  * New upstream release.
  * Updated man page to use new "--recurse-*" options in examples
    over removed "--deep*" options.
  * Completed copyright file according to "licensecheck" findings
    and updated files accordingly. Put the included tests owned
    by upstream into public domain.
  * Use a "+ds" file as orig source with inline copy of Scons
    already removed instead of doing it as a patch.
  * Also removed the benchmark tests from "+ds" file, not useful
    to be provided with Nuitka.
  * Added syntax tests, these were omitted by mistake previously.
  * Run the test suite at package build time, it checks the basic
    tests, syntax error tests, program tests, and the compile
    itself test.
  * Added run time dependencies also as build time dependencies
    to be able to execute the tests.
  * Corrected handling of upstream pre-release names in the watch
    file.
  * Changed contributor notice to only require "Apache License 2.0"
    for the new parts.
  * Put Debian packaging and owned tests under "Apache License 2.0"
    as well.

 -- Kay Hayen <kayhayen@gmx.de>  Mon, 09 Jan 2012 09:02:19 +0100

nuitka (0.3.16-1) UNRELEASED; urgency=low

  * New upstream release.
  * Updated debian/copyright URI to match the latest one.
  * Updated debian/copyright to DEP5 changes.
  * Added Nuitka homepage to debian/control.
  * Added watch file, so uscan works.
  * Added git pointers to git repository and gitweb to the
    package control file.
  * Corrected examples section in man page to correctly escape "-".
  * Added meaningful "what is" to manpages.
  * Bump to Standards Version 3.9.2, no changes needed.
  * Added extended description to address lintian warning.

 -- Kay Hayen <kayhayen@gmx.de>  Sun, 18 Dec 2011 13:01:10 +0100

nuitka (0.3.15-1) UNRELEASED; urgency=low

  * New upstream release.
  * Renamed "/usr/bin/Python" to "/usr/bin/nuitka-python".
  * Added man pages for "nuitka" and "nuitka-python", the first
    with an examples section that shows the most important uses
    of the "nuitka" binary.
  * Removed foreign code for Windows generators, removed from
    debian/copyright.
  * Lowered dependency for Scons to what Ubuntu Oneiric has and
    what we have as an inline copy, (scons >=2.0.1) should be
    sufficient.
  * Recommend python-lxml, as it's used by Nuitka to dump XML
    representation.
  * Recommend python-qt4, as it may be used to display the node
    tree in a window.
  * Removed inline copy of Scons from the binary package.
  * Added patch to remove the setting nuitka package in sys.path,
    not needed in Debian.

 -- Kay Hayen <kayhayen@gmx.de>  Thu, 01 Dec 2011 22:43:33 +0100

nuitka (0.3.15pre2-1) UNRELEASED; urgency=low

  * Initial Debian package.

 -- Kay Hayen <kayhayen@gmx.de>  Fri, 11 Nov 2011 20:58:55 +0100<|MERGE_RESOLUTION|>--- conflicted
+++ resolved
@@ -1,18 +1,16 @@
-<<<<<<< HEAD
-nuitka (0.4.5~pre1+ds-1) UNRELEASED; urgency=low
+nuitka (0.4.5~pre2+ds-1) UNRELEASED; urgency=low
 
   * New upstream pre-release.
 
- -- Kay Hayen <kayhayen@gmx.de>  Wed, 26 Jun 2013 09:04:59 +0200
-=======
+ -- Kay Hayen <kayhayen@gmx.de>  Sat, 13 Jul 2013 14:56:21 +0200
+
 nuitka (0.4.4.1+ds-1) unstable; urgency=low
 
   * New upstream hotfix release.
   * Corrects upstream Issue#95.
   * Corrects upstream Issue#96.
-
+  
  -- Kay Hayen <kayhayen@gmx.de>  Sat, 13 Jul 2013 11:56:21 +0200
->>>>>>> 8910bc8e
 
 nuitka (0.4.4+ds-1) unstable; urgency=low
 
