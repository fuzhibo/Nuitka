<<<<<<< HEAD
nuitka (0.6.11~rc4+ds-1) unstable; urgency=medium

  * New upstream pre-release.

 -- Kay Hayen <kay.hayen@gmail.com>  Mon, 21 Dec 2020 10:59:06 +0100
=======
nuitka (0.6.10.3+ds-1) unstable; urgency=medium

  * New upstream hotfix release.

 -- Kay Hayen <kay.hayen@gmail.com>  Thu, 24 Dec 2020 16:30:17 +0100
>>>>>>> a242ed03

nuitka (0.6.10.2+ds-1) unstable; urgency=medium

  * New upstream hotfix release.

 -- Kay Hayen <kay.hayen@gmail.com>  Sun, 20 Dec 2020 10:56:00 +0100

nuitka (0.6.10.1+ds-1) unstable; urgency=medium

  * New upstream hotfix release.

 -- Kay Hayen <kay.hayen@gmail.com>  Sun, 13 Dec 2020 19:47:53 +0100

nuitka (0.6.10+ds-1) unstable; urgency=medium

  * New upstream release.

 -- Kay Hayen <kay.hayen@gmail.com>  Mon, 07 Dec 2020 12:44:03 +0100

nuitka (0.6.9.7+ds-1) unstable; urgency=medium

  * New upstream hotfix release.

 -- Kay Hayen <kay.hayen@gmail.com>  Mon, 16 Nov 2020 11:20:22 +0100

nuitka (0.6.9.6+ds-1) unstable; urgency=medium

  * New upstream hotfix release.

 -- Kay Hayen <kay.hayen@gmail.com>  Wed, 04 Nov 2020 08:32:22 +0100

nuitka (0.6.9.5+ds-1) unstable; urgency=medium

  * New upstream hotfix release.

 -- Kay Hayen <kay.hayen@gmail.com>  Fri, 30 Oct 2020 13:49:19 +0100

nuitka (0.6.9.4+ds-1) unstable; urgency=medium

  * New upstream hotfix release.

 -- Kay Hayen <kay.hayen@gmail.com>  Mon, 19 Oct 2020 10:55:17 +0200

nuitka (0.6.9.3+ds-1) unstable; urgency=medium

  * New upstream hotfix release.

 -- Kay Hayen <kay.hayen@gmail.com>  Mon, 12 Oct 2020 17:17:10 +0200

nuitka (0.6.9.2+ds-1) unstable; urgency=medium

  * New upstream hotfix release.

 -- Kay Hayen <kay.hayen@gmail.com>  Sun, 04 Oct 2020 12:47:36 +0200

nuitka (0.6.9.1+ds-1) unstable; urgency=medium

  * New upstream hotfix release.

 -- Kay Hayen <kay.hayen@gmail.com>  Sat, 19 Sep 2020 14:38:08 +0200

nuitka (0.6.9+ds-1) unstable; urgency=medium

  * New upstream release.

 -- Kay Hayen <kay.hayen@gmail.com>  Mon, 14 Sep 2020 15:40:36 +0200

nuitka (0.6.8.4+ds-1) unstable; urgency=medium

  * New upstream hotfix release.

  * Source only upload. (Closes: #961896)

  * Updated VCS URLs. (Closes: #961895)

 -- Kay Hayen <kay.hayen@gmail.com>  Sat, 06 Jun 2020 09:58:32 +0200

nuitka (0.6.8.3+ds-1) unstable; urgency=medium

  * New upstream hotfix release.

 -- Kay Hayen <kay.hayen@gmail.com>  Sat, 23 May 2020 13:56:13 +0200

nuitka (0.6.8.2+ds-1) unstable; urgency=medium

  * New upstream hotfix release.

 -- Kay Hayen <kay.hayen@gmail.com>  Thu, 21 May 2020 15:04:13 +0200

nuitka (0.6.8.1+ds-1) unstable; urgency=medium

  * New upstream hotfix release.

  * Corrected copyright file format to not have emails.

 -- Kay Hayen <kay.hayen@gmail.com>  Fri, 15 May 2020 08:32:39 +0200

nuitka (0.6.8+ds-1) unstable; urgency=medium

  * New upstream release.

  * Changed dependencies to prefer Debian 11 packages.
    (Closes: #937166).

 -- Kay Hayen <kay.hayen@gmail.com>  Mon, 11 May 2020 16:41:34 +0200

nuitka (0.6.7+ds-1) unstable; urgency=medium

  * New upstream release.

  * The rst2pdf dependency is finally fixed
    (Closes: #943645) (Closes: #947573).

  * Enabled package build without Python2 (Closes: #937166)

 -- Kay Hayen <kay.hayen@gmail.com>  Thu, 23 Jan 2020 12:34:10 +0100

nuitka (0.6.6+ds-1) unstable; urgency=medium

  * New upstream release.

 -- Kay Hayen <kay.hayen@gmail.com>  Fri, 27 Dec 2019 08:47:38 +0100

nuitka (0.6.6~rc7+ds-1) unstable; urgency=medium

  * New upstream pre-release.

 -- Kay Hayen <kay.hayen@gmail.com>  Tue, 24 Sep 2019 08:49:41 +0200

nuitka (0.6.5+ds-1) unstable; urgency=medium

  * New upstream release.

 -- Kay Hayen <kay.hayen@gmail.com>  Sat, 27 Jul 2019 12:07:20 +0200

nuitka (0.6.4+ds-1) experimental; urgency=medium

  * New upstream release.

 -- Kay Hayen <kay.hayen@gmail.com>  Fri, 07 Jun 2019 23:30:22 +0200

nuitka (0.6.3.1+ds-1) experimental; urgency=medium

  * New upstream hotfix release.

 -- Kay Hayen <kay.hayen@gmail.com>  Thu, 25 Apr 2019 22:08:36 +0200

nuitka (0.6.3+ds-1) unstable; urgency=medium

  * New upstream release.

 -- Kay Hayen <kay.hayen@gmail.com>  Thu, 04 Apr 2019 06:12:30 +0200

nuitka (0.6.2+ds-1) unstable; urgency=medium

  * New upstream release.

 -- Kay Hayen <kay.hayen@gmail.com>  Sat, 16 Feb 2019 08:48:51 +0100

nuitka (0.6.1.1+ds-1) unstable; urgency=medium

  * New upstream hotfix release.

 -- Kay Hayen <kay.hayen@gmail.com>  Thu, 24 Jan 2019 09:13:53 +0100

nuitka (0.6.1+ds-1) unstable; urgency=medium

  * New upstream release.

  * Depend on python-pil over python-imaging (Closes: #917694).

 -- Kay Hayen <kay.hayen@gmail.com>  Sat, 05 Jan 2019 12:41:57 +0100

nuitka (0.6.0.6+ds-1) unstable; urgency=medium

  * New upstream hotfix release.

 -- Kay Hayen <kay.hayen@gmail.com>  Wed, 31 Oct 2018 09:03:57 +0100

nuitka (0.6.0.5+ds-1) unstable; urgency=medium

  * New upstream hotfix release.

 -- Kay Hayen <kay.hayen@gmail.com>  Thu, 18 Oct 2018 23:11:34 +0200

nuitka (0.6.0.4+ds-1) unstable; urgency=medium

  * New upstream hotfix release.

 -- Kay Hayen <kay.hayen@gmail.com>  Sun, 14 Oct 2018 08:26:48 +0200

nuitka (0.6.0.3+ds-1) unstable; urgency=medium

  * New upstream hotfix release.

 -- Kay Hayen <kay.hayen@gmail.com>  Sat, 06 Oct 2018 10:43:33 +0200

nuitka (0.6.0.2+ds-1) unstable; urgency=medium

  * New upstream hotfix release.

 -- Kay Hayen <kay.hayen@gmail.com>  Wed, 03 Oct 2018 10:41:52 +0200

nuitka (0.6.0.1+ds-1) unstable; urgency=medium

  * New upstream hotfix release.

 -- Kay Hayen <kay.hayen@gmail.com>  Thu, 27 Sep 2018 09:57:05 +0200

nuitka (0.6.0+ds-1) unstable; urgency=medium

  * New upstream release.

 -- Kay Hayen <kay.hayen@gmail.com>  Wed, 26 Sep 2018 07:00:04 +0200

nuitka (0.5.33+ds-1) unstable; urgency=medium

  * New upstream release.

 -- Kay Hayen <kay.hayen@gmail.com>  Thu, 13 Sep 2018 19:01:48 +0200

nuitka (0.5.32.8+ds-1) unstable; urgency=medium

  * New upstream hotfix release.

 -- Kay Hayen <kay.hayen@gmail.com>  Tue, 04 Sep 2018 14:58:47 +0200

nuitka (0.5.32.7+ds-1) unstable; urgency=medium

  * New upstream hotfix release.

 -- Kay Hayen <kay.hayen@gmail.com>  Thu, 23 Aug 2018 22:06:00 +0200

nuitka (0.5.32.6+ds-1) unstable; urgency=medium

  * New upstream hotfix release.

 -- Kay Hayen <kay.hayen@gmail.com>  Thu, 23 Aug 2018 20:05:18 +0200

nuitka (0.5.32.5+ds-1) unstable; urgency=medium

  * New upstream hotfix release.

 -- Kay Hayen <kay.hayen@gmail.com>  Wed, 15 Aug 2018 19:06:01 +0200

nuitka (0.5.32.4+ds-1) unstable; urgency=medium

  * New upstream hotfix release.

 -- Kay Hayen <kay.hayen@gmail.com>  Fri, 10 Aug 2018 12:06:44 +0200

nuitka (0.5.32.3+ds-1) unstable; urgency=medium

  * New upstream hotfix release.

 -- Kay Hayen <kay.hayen@gmail.com>  Sat, 04 Aug 2018 10:40:31 +0200

nuitka (0.5.32.2+ds-1) unstable; urgency=medium

  * New upstream hotfix release.

 -- Kay Hayen <kay.hayen@gmail.com>  Wed, 01 Aug 2018 17:38:43 +0200

nuitka (0.5.32.1+ds-1) unstable; urgency=medium

  * New upstream hotfix release.

 -- Kay Hayen <kay.hayen@gmail.com>  Sat, 28 Jul 2018 20:16:29 +0200

nuitka (0.5.32+ds-1) unstable; urgency=medium

  * New upstream release.

 -- Kay Hayen <kay.hayen@gmail.com>  Sat, 28 Jul 2018 15:07:21 +0200

nuitka (0.5.31+ds-1) unstable; urgency=medium

  * New upstream release.

 -- Kay Hayen <kay.hayen@gmail.com>  Mon, 09 Jul 2018 08:23:02 +0200

nuitka (0.5.30+ds-1) unstable; urgency=medium

  * New upstream release.

 -- Kay Hayen <kay.hayen@gmail.com>  Mon, 30 Apr 2018 09:50:54 +0200

nuitka (0.5.29.5+ds-1) unstable; urgency=medium

  * New upstream hotfix release.

 -- Kay Hayen <kay.hayen@gmail.com>  Wed, 25 Apr 2018 09:33:55 +0200

nuitka (0.5.29.4+ds-1) unstable; urgency=medium

  * New upstream hotfix release.

 -- Kay Hayen <kay.hayen@gmail.com>  Mon, 09 Apr 2018 20:22:37 +0200

nuitka (0.5.29.3+ds-1) unstable; urgency=medium

  * New upstream hotfix release.

 -- Kay Hayen <kay.hayen@gmail.com>  Sat, 31 Mar 2018 16:12:25 +0200

nuitka (0.5.29.2+ds-1) unstable; urgency=medium

  * New upstream hotfix release.

 -- Kay Hayen <kay.hayen@gmail.com>  Thu, 29 Mar 2018 10:19:24 +0200

nuitka (0.5.29.1+ds-1) unstable; urgency=medium

  * New upstream hotfix release.

 -- Kay Hayen <kay.hayen@gmail.com>  Tue, 27 Mar 2018 18:22:54 +0200

nuitka (0.5.29+ds-1) unstable; urgency=medium

  * New upstream release.

 -- Kay Hayen <kay.hayen@gmail.com>  Mon, 26 Mar 2018 20:13:44 +0200

nuitka (0.5.28.2+ds-1) unstable; urgency=medium

  * New upstream hotfix release.

 -- Kay Hayen <kay.hayen@gmail.com>  Wed, 29 Nov 2017 15:09:28 +0100

nuitka (0.5.28.1+ds-1) unstable; urgency=medium

  * New upstream hotfix release.
  * Also ignore sbuild non-existant directory (Closes: #871125).

 -- Kay Hayen <kay.hayen@gmail.com>  Sun, 22 Oct 2017 10:44:31 +0200

nuitka (0.5.28+ds-1) unstable; urgency=medium

  * New upstream release.

 -- Kay Hayen <kay.hayen@gmail.com>  Tue, 17 Oct 2017 10:03:56 +0200

nuitka (0.5.27+ds-1) unstable; urgency=medium

  * New upstream release.

 -- Kay Hayen <kay.hayen@gmail.com>  Sat, 22 Jul 2017 16:21:37 +0200

nuitka (0.5.26.4+ds-1) unstable; urgency=medium

  * New upstream hotfix release.
  * Recommend actual PyQT package (Closes: #866540).

 -- Kay Hayen <kay.hayen@gmail.com>  Mon, 03 Jul 2017 08:59:37 +0200

nuitka (0.5.26.3+ds-1) unstable; urgency=medium

  * New upstream hotfix release.

 -- Kay Hayen <kay.hayen@gmail.com>  Thu, 22 Jun 2017 08:08:53 +0200

nuitka (0.5.26.2+ds-1) unstable; urgency=medium

  * New upstream hotfix release.

 -- Kay Hayen <kay.hayen@gmail.com>  Sat, 17 Jun 2017 11:37:12 +0200

nuitka (0.5.26.1+ds-1) unstable; urgency=medium

  * New upstream hotfix release.

 -- Kay Hayen <kay.hayen@gmail.com>  Sat, 10 Jun 2017 13:09:51 +0200

nuitka (0.5.26+ds-1) unstable; urgency=medium

  * New upstream release.

 -- Kay Hayen <kay.hayen@gmail.com>  Wed, 07 Jun 2017 08:15:19 +0200

nuitka (0.5.25+ds-1) unstable; urgency=medium

  * New upstream release.

 -- Kay Hayen <kay.hayen@gmail.com>  Tue, 24 Jan 2017 06:13:46 +0100

nuitka (0.5.24.4+ds-1) unstable; urgency=medium

  * New upstream hotfix release.
  * Better detection of acceptable shared library loads from
    system paths for standalone tests (Closes: #844902).

 -- Kay Hayen <kay.hayen@gmail.com>  Sat, 10 Dec 2016 12:25:35 +0100

nuitka (0.5.24.3+ds-1) unstable; urgency=medium

  * New upstream hotfix release.

 -- Kay Hayen <kay.hayen@gmail.com>  Fri, 09 Dec 2016 06:50:55 +0100

nuitka (0.5.24.2+ds-1) unstable; urgency=medium

  * New upstream hotfix release.

 -- Kay Hayen <kay.hayen@gmail.com>  Wed, 30 Nov 2016 09:32:03 +0100

nuitka (0.5.24.1+ds-1) unstable; urgency=medium

  * New upstream hotfix release.

 -- Kay Hayen <kay.hayen@gmail.com>  Wed, 16 Nov 2016 08:16:53 +0100

nuitka (0.5.24+ds-1) unstable; urgency=medium

  * New upstream release.

 -- Kay Hayen <kay.hayen@gmail.com>  Mon, 14 Nov 2016 09:41:31 +0100

nuitka (0.5.23.2+ds-1) unstable; urgency=medium

  * New upstream hotfix release.

 -- Kay Hayen <kay.hayen@gmail.com>  Mon, 07 Nov 2016 07:55:11 +0100

nuitka (0.5.23.1+ds-1) unstable; urgency=medium

  * New upstream hotfix release.
  * Use of C11 compiler instead of C++ compiler, so we drop the
    versioned dependencies. (Closes: #835954)

 -- Kay Hayen <kay.hayen@gmail.com>  Sun, 16 Oct 2016 10:40:59 +0200

nuitka (0.5.23+ds-1) unstable; urgency=medium

  * New upstream release.

 -- Kay Hayen <kay.hayen@gmail.com>  Sun, 02 Oct 2016 18:14:41 +0200

nuitka (0.5.22+ds-1) unstable; urgency=medium

  * New upstream release.

 -- Kay Hayen <kay.hayen@gmail.com>  Tue, 16 Aug 2016 11:22:16 +0200

nuitka (0.5.21.3+ds-1) unstable; urgency=medium

  * New upstream hotfix release.

 -- Kay Hayen <kay.hayen@gmail.com>  Thu, 26 May 2016 14:51:39 +0200

nuitka (0.5.21.2+ds-1) unstable; urgency=medium

  * New upstream hotfix release.

 -- Kay Hayen <kay.hayen@gmail.com>  Sat, 14 May 2016 14:43:28 +0200

nuitka (0.5.21.1+ds-1) unstable; urgency=medium

  * New upstream hotfix release.

  * Depends on g++-5 now.

 -- Kay Hayen <kay.hayen@gmail.com>  Sat, 30 Apr 2016 07:59:57 +0200

nuitka (0.5.21+ds-1) unstable; urgency=medium

  * New upstream release.

 -- Kay Hayen <kay.hayen@gmail.com>  Sun, 24 Apr 2016 14:06:29 +0200

nuitka (0.5.20+ds-1) unstable; urgency=medium

  * New upstream release.

 -- Kay Hayen <kay.hayen@gmail.com>  Sun, 20 Mar 2016 08:11:16 +0100

nuitka (0.5.19.1+ds-1) unstable; urgency=medium

  * New upstream hotfix release.

 -- Kay Hayen <kay.hayen@gmail.com>  Tue, 15 Mar 2016 09:11:57 +0100

nuitka (0.5.19+ds-1) unstable; urgency=medium

  * New upstream release.

 -- Kay Hayen <kay.hayen@gmail.com>  Mon, 01 Feb 2016 07:53:08 +0100

nuitka (0.5.18.1+ds-1) unstable; urgency=medium

  * New upstream hotfix release.

 -- Kay Hayen <kay.hayen@gmail.com>  Sun, 24 Jan 2016 07:52:03 +0100

nuitka (0.5.18+ds-1) unstable; urgency=medium

  * New upstream release.

 -- Kay Hayen <kay.hayen@gmail.com>  Fri, 15 Jan 2016 07:48:41 +0100

nuitka (0.5.17.1+ds-1) unstable; urgency=medium

  * New upstream hotfix release.

 -- Kay Hayen <kay.hayen@gmail.com>  Thu, 14 Jan 2016 23:21:51 +0100

nuitka (0.5.17+ds-1) unstable; urgency=medium

  * New upstream release.

 -- Kay Hayen <kay.hayen@gmail.com>  Sun, 27 Dec 2015 15:18:39 +0100

nuitka (0.5.16.1+ds-1) unstable; urgency=medium

  * New upstream hotfix release.

 -- Kay Hayen <kay.hayen@gmail.com>  Thu, 03 Dec 2015 07:04:12 +0100

nuitka (0.5.16+ds-1) unstable; urgency=medium

  * New upstream release.

 -- Kay Hayen <kay.hayen@gmail.com>  Mon, 09 Nov 2015 18:30:07 +0100

nuitka (0.5.15+ds-1) unstable; urgency=medium

  * New upstream release.

 -- Kay Hayen <kay.hayen@gmail.com>  Mon, 12 Oct 2015 08:57:03 +0200

nuitka (0.5.14.3+ds-1) unstable; urgency=medium

  * New upstream hotfix release.

 -- Kay Hayen <kay.hayen@gmail.com>  Sun, 13 Sep 2015 12:26:59 +0200

nuitka (0.5.14.2+ds-1) unstable; urgency=medium

  * New upstream hotfix release.

 -- Kay Hayen <kay.hayen@gmail.com>  Mon, 07 Sep 2015 00:30:11 +0200

nuitka (0.5.14.1+ds-1) UNRELEASED; urgency=medium

  * New upstream hotfix release.

 -- Kay Hayen <kay.hayen@gmail.com>  Sun, 06 Sep 2015 22:37:22 +0200

nuitka (0.5.14+ds-1) unstable; urgency=medium

  * New upstream release.

 -- Kay Hayen <kay.hayen@gmail.com>  Thu, 27 Aug 2015 06:24:11 +0200

nuitka (0.5.13.8+ds-1) UNRELEASED; urgency=medium

  * New upstream hotfix release.

 -- Kay Hayen <kay.hayen@gmail.com>  Thu, 20 Aug 2015 11:55:53 +0200

nuitka (0.5.13.7+ds-1) UNRELEASED; urgency=medium

  * New upstream hotfix release.

 -- Kay Hayen <kay.hayen@gmail.com>  Tue, 18 Aug 2015 21:55:08 +0200

nuitka (0.5.13.6+ds-1) UNRELEASED; urgency=medium

  * New upstream hotfix release.

 -- Kay Hayen <kay.hayen@gmail.com>  Sun, 16 Aug 2015 14:38:46 +0200

nuitka (0.5.13.5+ds-1) UNRELEASED; urgency=medium

  * New upstream hotfix release.

 -- Kay Hayen <kay.hayen@gmail.com>  Sun, 16 Aug 2015 13:42:02 +0200

nuitka (0.5.13.4+ds-1) UNRELEASED; urgency=medium

  * New upstream hotfix release.

 -- Kay Hayen <kay.hayen@gmail.com>  Fri, 31 Jul 2015 17:24:40 +0200

nuitka (0.5.13.3+ds-1) UNRELEASED; urgency=medium

  * New upstream hotfix release.

 -- Kay Hayen <kay.hayen@gmail.com>  Wed, 29 Jul 2015 10:54:05 +0200

nuitka (0.5.13.2+ds-1) UNRELEASED; urgency=medium

  * New upstream hotfix release.

 -- Kay Hayen <kay.hayen@gmail.com>  Tue, 16 Jun 2015 10:29:12 +0200

nuitka (0.5.13.1+ds-1) UNRELEASED; urgency=medium

  * New upstream hotfix release.

 -- Kay Hayen <kay.hayen@gmail.com>  Mon, 04 May 2015 09:27:19 +0200

nuitka (0.5.13+ds-1) unstable; urgency=medium

  * New upstream release.

 -- Kay Hayen <kay.hayen@gmail.com>  Fri, 01 May 2015 10:44:27 +0200

nuitka (0.5.12.2+ds-1) UNRELEASED; urgency=medium

  * New upstream hotfix release.

 -- Kay Hayen <kay.hayen@gmail.com>  Sun, 26 Apr 2015 08:51:37 +0200

nuitka (0.5.12.1+ds-1) UNRELEASED; urgency=medium

  * New upstream hotfix release.

 -- Kay Hayen <kay.hayen@gmail.com>  Sat, 18 Apr 2015 09:35:06 +0200

nuitka (0.5.12+ds-1) experimental; urgency=medium

  * New upstream release.

 -- Kay Hayen <kay.hayen@gmail.com>  Mon, 06 Apr 2015 17:20:44 +0200

nuitka (0.5.11.2+ds-1) experimental; urgency=medium

  * New upstream hotfix release.

 -- Kay Hayen <kay.hayen@gmail.com>  Thu, 26 Mar 2015 20:09:06 +0100

nuitka (0.5.11.1+ds-1) experimental; urgency=medium

  * New upstream hotfix release.

 -- Kay Hayen <kay.hayen@gmail.com>  Mon, 23 Mar 2015 10:34:17 +0100

nuitka (0.5.11+ds-1) experimental; urgency=medium

  * New upstream release.

 -- Kay Hayen <kay.hayen@gmail.com>  Wed, 18 Mar 2015 08:38:39 +0100

nuitka (0.5.10.2+ds-1) experimental; urgency=medium

  * New upstream hotfix release.

 -- Kay Hayen <kay.hayen@gmail.com>  Tue, 10 Mar 2015 07:46:24 +0100

nuitka (0.5.10.1+ds-1) experimental; urgency=medium

  * New upstream hotfix release.

 -- Kay Hayen <kay.hayen@gmail.com>  Sun, 08 Mar 2015 11:56:55 +0100

nuitka (0.5.10+ds-1) experimental; urgency=medium

  * New upstream release.

 -- Kay Hayen <kay.hayen@gmail.com>  Thu, 05 Mar 2015 07:43:43 +0100

nuitka (0.5.9+ds-1) experimental; urgency=medium

  * New upstream release.

 -- Kay Hayen <kay.hayen@gmail.com>  Thu, 29 Jan 2015 08:18:06 +0100

nuitka (0.5.8+ds-1) experimental; urgency=medium

  * New upstream release.

 -- Kay Hayen <kay.hayen@gmail.com>  Thu, 15 Jan 2015 04:11:03 +0100

nuitka (0.5.7.1+ds-1) experimental; urgency=medium

  * New upstream hotfix release.

 -- Kay Hayen <kay.hayen@gmail.com>  Fri, 09 Jan 2015 13:52:15 +0100

nuitka (0.5.7+ds-1) UNRELEASED; urgency=medium

  * New upstream release.

 -- Kay Hayen <kay.hayen@gmail.com>  Thu, 01 Jan 2015 10:52:03 +0100

nuitka (0.5.6.1+ds-1) UNRELEASED; urgency=medium

  * New upstream hotfix release.

 -- Kay Hayen <kay.hayen@gmail.com>  Sun, 21 Dec 2014 08:32:58 +0100

nuitka (0.5.6+ds-1) UNRELEASED; urgency=medium

  * New upstream release.
  * Added support for hardening-wrapper to be installed.

 -- Kay Hayen <kay.hayen@gmail.com>  Fri, 19 Dec 2014 08:39:17 +0100

nuitka (0.5.5.3+ds-1) unstable; urgency=medium

  * New upstream hotfix release.
  * Added support for armhf architecture.

 -- Kay Hayen <kay.hayen@gmail.com>  Fri, 24 Oct 2014 17:33:59 +0200

nuitka (0.5.5.2+ds-1) unstable; urgency=medium

  * New upstream hotfix release.
  * Bump to Standards Version 3.9.6, no changes needed.

 -- Kay Hayen <kay.hayen@gmail.com>  Fri, 17 Oct 2014 07:56:05 +0200

nuitka (0.5.5+ds-1) unstable; urgency=medium

  * New upstream release.

 -- Kay Hayen <kay.hayen@gmail.com>  Sun, 05 Oct 2014 19:28:20 +0200

nuitka (0.5.4.3+ds-1) unstable; urgency=medium

  * New upstream hotfix release.

 -- Kay Hayen <kay.hayen@gmail.com>  Thu, 21 Aug 2014 09:41:37 +0200

nuitka (0.5.3.5+ds-1) unstable; urgency=medium

  * New upstream hotfix release.

 -- Kay Hayen <kay.hayen@gmail.com>  Fri, 18 Jul 2014 07:28:17 +0200

nuitka (0.5.3.3+ds-1) unstable; urgency=medium

  * New upstream release.
  * Original version didn't build for all versions due to error message
    changes, this release adapts to.

 -- Kay Hayen <kay.hayen@gmail.com>  Sat, 12 Jul 2014 20:50:01 +0200

nuitka (0.5.2+ds-1) unstable; urgency=medium

  * New upstream release.
  * Permit building using cowbuilder, eatmydata (Closes: #749518)
  * Do not require gcc in build-depends
    (Closes: #747984) (Closes: #748005) (Closes: #751325)

 -- Kay Hayen <kay.hayen@gmail.com>  Mon, 23 Jun 2014 08:17:57 +0200

nuitka (0.5.1.1+ds-1) unstable; urgency=medium

  * New upstream hotfix release.

 -- Kay Hayen <kay.hayen@gmail.com>  Thu, 06 Mar 2014 10:44:28 +0100

nuitka (0.5.1+ds-1) unstable; urgency=medium

  * New upstream release.

 -- Kay Hayen <kay.hayen@gmail.com>  Thu, 06 Mar 2014 09:33:51 +0100

nuitka (0.5.0.1+ds-1) unstable; urgency=medium

  * New upstream hotfix release.

 -- Kay Hayen <kay.hayen@gmail.com>  Mon, 13 Jan 2014 23:37:37 +0100

nuitka (0.5.0+ds-1) unstable; urgency=medium

  * New upstream release.
  * Added missing build dependency to process PNG images.

 -- Kay Hayen <kay.hayen@gmail.com>  Fri, 03 Jan 2014 19:18:18 +0100

nuitka (0.4.7.1+ds-1) unstable; urgency=low

  * New upstream hotfix release.

 -- Kay Hayen <kay.hayen@gmail.com>  Tue, 03 Dec 2013 08:44:31 +0100

nuitka (0.4.7+ds-1) UNRELEASED; urgency=low

  * New upstream release.
  * Handle unknown encoding error message change of CPython 2.7.6
    that was backported to CPython 2.7.5+ as well.
    (Closes: #730956)

 -- Kay Hayen <kay.hayen@gmail.com>  Mon, 02 Dec 2013 09:15:12 +0100

nuitka (0.4.6.2+ds-1) unstable; urgency=low

  * New upstream hotfix release.

 -- Kay Hayen <kayhayen@gmx.de>  Fri, 01 Nov 2013 19:07:42 +0100

nuitka (0.4.6+ds-1) unstable; urgency=low

  * New upstream release.

 -- Kay Hayen <kayhayen@gmx.de>  Sun, 27 Oct 2013 21:29:26 +0100

nuitka (0.4.5.1+ds-1) unstable; urgency=low

  * New upstream hotfix release.
  * Corrects upstream Issue#106.

 -- Kay Hayen <kayhayen@gmx.de>  Wed, 25 Sep 2013 14:29:55 +0200

nuitka (0.4.5+ds-1) unstable; urgency=low

  * New upstream release.

 -- Kay Hayen <kayhayen@gmx.de>  Sun, 18 Aug 2013 09:06:29 +0200

nuitka (0.4.4.2+ds-1) unstable; urgency=low

  * New upstream hotfix release.
  * Corrects upstream Issue#98.
  * Corrects upstream Issue#100.
  * Corrects upstream Issue#101.
  * Corrects upstream Issue#102.

 -- Kay Hayen <kayhayen@gmx.de>  Sat, 20 Jul 2013 09:08:29 +0200

nuitka (0.4.4.1+ds-1) unstable; urgency=low

  * New upstream hotfix release.
  * Corrects upstream Issue#95.
  * Corrects upstream Issue#96.

 -- Kay Hayen <kayhayen@gmx.de>  Sat, 13 Jul 2013 11:56:21 +0200

nuitka (0.4.4+ds-1) unstable; urgency=low

  * New upstream release.
  * Upstream now supports Python3.3 and threads.
  * Bump to Standards Version 3.9.4, no changes needed.
  * Fix support for modules and Python3 was broken (Closes: #711459)
  * Fix encoding error changes  Python 2.7.5 (Closes: #713531)

 -- Kay Hayen <kayhayen@gmx.de>  Tue, 25 Jun 2013 10:46:40 +0200

nuitka (0.4.3+ds-1) unstable; urgency=low

  * New upstream release.

 -- Kay Hayen <kayhayen@gmx.de>  Sat, 18 May 2013 10:16:25 +0200

nuitka (0.4.2+ds-1) unstable; urgency=low

  * New upstream release.

 -- Kay Hayen <kayhayen@gmx.de>  Fri, 29 Mar 2013 11:05:08 +0100

nuitka (0.4.1+ds-1) unstable; urgency=low

  * New upstream release.

 -- Kay Hayen <kayhayen@gmx.de>  Tue, 05 Mar 2013 08:15:41 +0100

nuitka (0.4.0+ds-1) UNRELEASED; urgency=low

  * New upstream release.
  * Changes so the Debian package can be backported to Squeeze as well.

 -- Kay Hayen <kayhayen@gmx.de>  Sat, 09 Feb 2013 10:08:15 +0100

nuitka (0.3.25+ds-1) unstable; urgency=low

  * New upstream release.
  * Register the User Manual with "doc-base".

 -- Kay Hayen <kayhayen@gmx.de>  Sun, 11 Nov 2012 13:57:32 +0100

nuitka (0.3.24.1+ds-1) unstable; urgency=low

  * New upstream hotfix release.
  * Corrects upstream Issue#46.

 -- Kay Hayen <kayhayen@gmx.de>  Sat, 08 Sep 2012 22:30:11 +0000

nuitka (0.3.24+ds-1) unstable; urgency=low

  * New upstream release.
  * Detect the absence of "g++" and gracefully fallback to the
    compiler depended on. (Closes: #682146)
  * Changed usage of "temp" files in developer scripts to be
    secure. (Closes: #682145)
  * Added support for "DEB_BUILD_OPTIONS=nocheck" to skip the
    test runs. (Closes: #683090)

 -- Kay Hayen <kayhayen@gmx.de>  Sat, 18 Aug 2012 21:19:17 +0200

nuitka (0.3.23.1+ds-1) unstable; urgency=low

  * New upstream hotfix release.
  * Corrects upstream Issue#40, Issue#41, and Issue#42.

 -- Kay Hayen <kayhayen@gmx.de>  Mon, 16 Jul 2012 07:25:41 +0200

nuitka (0.3.23+ds-1) unstable; urgency=low

  * New upstream release.
  * License for Nuitka is now Apache License 2.0, no more GPLv3.
  * Corrects upstream Issue#37 and Issue#38.

 -- Kay Hayen <kayhayen@gmx.de>  Sun, 01 Jul 2012 00:00:57 +0200

nuitka (0.3.22.1+ds-1) unstable; urgency=low

  * New upstream hotfix release.
  * Corrected copyright file syntax error found by new lintian
    version.
  * Corrects upstream Issue#19.

 -- Kay Hayen <kayhayen@gmx.de>  Sat, 16 Jun 2012 08:58:30 +0200

nuitka (0.3.22+ds-1) unstable; urgency=low

  * New upstream release.

 -- Kay Hayen <kayhayen@gmx.de>  Sun, 13 May 2012 12:51:16 +0200

nuitka (0.3.21+ds-1) unstable; urgency=low

  * New upstream release.

 -- Kay Hayen <kayhayen@gmx.de>  Thu, 12 Apr 2012 20:24:01 +0200

nuitka (0.3.20.2+ds-1) unstable; urgency=low

  * New upstream hotfix release.
  * Corrects upstream Issue#35.
  * Bump to Standards Version 3.9.3, no changes needed.
  * In the alternative build dependencies, designed to make the
    Python3 build dependency optional, put option that is going
    to work on "unstable" first. (Closes: #665021)

 -- Kay Hayen <kayhayen@gmx.de>  Tue, 03 Apr 2012 22:31:36 +0200

nuitka (0.3.20.1+ds-1) unstable; urgency=low

  * New upstream hotfix release.
  * Corrects upstream Issue#34.

 -- Kay Hayen <kayhayen@gmx.de>  Sat, 03 Mar 2012 10:18:30 +0100

nuitka (0.3.20+ds-1) unstable; urgency=low

  * New upstream release.
  * Added upstream "Changelog.rst" as "changelog"

 -- Kay Hayen <kayhayen@gmx.de>  Mon, 27 Feb 2012 09:32:10 +0100

nuitka (0.3.19.2+ds-1) unstable; urgency=low

  * New upstream hotfix release.
  * Corrects upstream Issue#32.

 -- Kay Hayen <kayhayen@gmx.de>  Sun, 12 Feb 2012 20:33:30 +0100

nuitka (0.3.19.1+ds-1) unstable; urgency=low

  * New upstream hotfix release.
  * Corrects upstream Issue#30 and Issue#31.

 -- Kay Hayen <kayhayen@gmx.de>  Sat, 28 Jan 2012 07:27:38 +0100

nuitka (0.3.19+ds-1) unstable; urgency=low

  * New upstream release.
  * Improvements to option groups layout in manpages, and broken
    whitespace for "--recurse-to" option. (Closes: #655910)
  * Documented new option "--recurse-directory" in man page with
    example.
  * Made the "debian/watch" file ignore upstream pre-releases,
    these shall not be considered for this package.
  * Aligned depended version with build depended versions.
  * Depend on "python-dev" as well, needed to compile against
    "libpython".
  * Build depend on "python-dev-all" and "python-dbg-all" to
    execute tests with both all supported Python versions.
  * Build depend on "python3.2-dev-all" and "python3-dbg-all"
    to execute tests with Python3 as well. It is currently not
    supported by upstream, this is only preparatory.
  * Added suggestion of "ccache", can speed up the compilation
    process.

 -- Kay Hayen <kayhayen@gmx.de>  Tue, 17 Jan 2012 10:29:45 +0100

nuitka (0.3.18+ds-1) unstable; urgency=low

  * New upstream release.
  * Lowered dependencies so that a backport to Ubuntu Natty and
    higher is now feasible. A "scons >=2.0.0" is good enough,
    and so is "g++-4.5" as well.
  * Don't require the PDF generation to be successful on older
    Ubuntu versions as it crashes due to old "rst2pdf" bugs.

 -- Kay Hayen <kayhayen@gmx.de>  Thu, 12 Jan 2012 19:55:43 +0100

nuitka (0.3.18~pre2+ds-1) unstable; urgency=low

  * New upstream pre-release.
  * First upload to unstable, many thanks to my reviewer and
    sponsor Yaroslav Halchenko <debian@onerussian.com>
  * New maintainer (Closes: #648489)
  * Added Developer Manual to the generated PDF documentation.
  * Added python-dbg to Build-Depends to also execcute reference
    count tests.
  * Changed copyright file to reference Apache license via its
    standard Debian location as well.

 -- Kay Hayen <kayhayen@gmx.de>  Tue, 10 Jan 2012 22:21:56 +0100

nuitka (0.3.17+ds-1) UNRELEASED; urgency=low

  * New upstream release.
  * Updated man page to use new "--recurse-*" options in examples
    over removed "--deep*" options.
  * Completed copyright file according to "licensecheck" findings
    and updated files accordingly. Put the included tests owned
    by upstream into public domain.
  * Use a "+ds" file as orig source with inline copy of Scons
    already removed instead of doing it as a patch.
  * Also removed the benchmark tests from "+ds" file, not useful
    to be provided with Nuitka.
  * Added syntax tests, these were omitted by mistake previously.
  * Run the test suite at package build time, it checks the basic
    tests, syntax error tests, program tests, and the compile
    itself test.
  * Added run time dependencies also as build time dependencies
    to be able to execute the tests.
  * Corrected handling of upstream pre-release names in the watch
    file.
  * Changed contributor notice to only require "Apache License 2.0"
    for the new parts.
  * Put Debian packaging and owned tests under "Apache License 2.0"
    as well.

 -- Kay Hayen <kayhayen@gmx.de>  Mon, 09 Jan 2012 09:02:19 +0100

nuitka (0.3.16-1) UNRELEASED; urgency=low

  * New upstream release.
  * Updated debian/copyright URI to match the latest one.
  * Updated debian/copyright to DEP5 changes.
  * Added Nuitka homepage to debian/control.
  * Added watch file, so uscan works.
  * Added git pointers to git repository and gitweb to the
    package control file.
  * Corrected examples section in man page to correctly escape "-".
  * Added meaningful "what is" to manpages.
  * Bump to Standards Version 3.9.2, no changes needed.
  * Added extended description to address lintian warning.

 -- Kay Hayen <kayhayen@gmx.de>  Sun, 18 Dec 2011 13:01:10 +0100

nuitka (0.3.15-1) UNRELEASED; urgency=low

  * New upstream release.
  * Renamed "/usr/bin/Python" to "/usr/bin/nuitka-python".
  * Added man pages for "nuitka" and "nuitka-python", the first
    with an examples section that shows the most important uses
    of the "nuitka" binary.
  * Removed foreign code for Windows generators, removed from
    debian/copyright.
  * Lowered dependency for Scons to what Ubuntu Oneiric has and
    what we have as an inline copy, (scons >=2.0.1) should be
    sufficient.
  * Recommend python-lxml, as it's used by Nuitka to dump XML
    representation.
  * Recommend python-qt4, as it may be used to display the node
    tree in a window.
  * Removed inline copy of Scons from the binary package.
  * Added patch to remove the setting nuitka package in sys.path,
    not needed in Debian.

 -- Kay Hayen <kayhayen@gmx.de>  Thu, 01 Dec 2011 22:43:33 +0100

nuitka (0.3.15pre2-1) UNRELEASED; urgency=low

  * Initial Debian package.

 -- Kay Hayen <kayhayen@gmx.de>  Fri, 11 Nov 2011 20:58:55 +0100<|MERGE_RESOLUTION|>--- conflicted
+++ resolved
@@ -1,16 +1,14 @@
-<<<<<<< HEAD
 nuitka (0.6.11~rc4+ds-1) unstable; urgency=medium
 
   * New upstream pre-release.
 
  -- Kay Hayen <kay.hayen@gmail.com>  Mon, 21 Dec 2020 10:59:06 +0100
-=======
+
 nuitka (0.6.10.3+ds-1) unstable; urgency=medium
 
   * New upstream hotfix release.
 
  -- Kay Hayen <kay.hayen@gmail.com>  Thu, 24 Dec 2020 16:30:17 +0100
->>>>>>> a242ed03
 
 nuitka (0.6.10.2+ds-1) unstable; urgency=medium
 
