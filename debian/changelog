--- conflicted
+++ resolved
@@ -1,10 +1,9 @@
-<<<<<<< HEAD
-nuitka (0.3.23~pre1+ds-1) UNRELEASED; urgency=low
+nuitka (0.3.23~pre2+ds-1) UNRELEASED; urgency=low
 
   * New upstream pre-release
 
- -- Kay Hayen <kayhayen@gmx.de>  Mon, 14 May 2012 00:21:41 +0200
-=======
+ -- Kay Hayen <kayhayen@gmx.de>  Sat, 16 Jun 2012 10:52:19 +0200
+
 nuitka (0.3.22.1+ds-1) unstable; urgency=low
 
   * New upstream hotfix release.
@@ -13,7 +12,6 @@
   * Corrects upstream Issue#19.
 
  -- Kay Hayen <kayhayen@gmx.de>  Sat, 16 Jun 2012 08:58:30 +0200
->>>>>>> c691823d
 
 nuitka (0.3.22+ds-1) unstable; urgency=low
 
