<<<<<<< HEAD
nuitka (0.4.7~pre1+ds-1) UNRELEASED; urgency=low
=======
nuitka (0.4.6.2+ds-1) unstable; urgency=low
>>>>>>> f4572126

  * New upstream pre-release.

<<<<<<< HEAD
 -- Kay Hayen <kayhayen@gmx.de>  Mon, 28 Oct 2013 09:16:50 +0100
=======
 -- Kay Hayen <kayhayen@gmx.de>  Fri, 01 Nov 2013 19:07:42 +0100
>>>>>>> f4572126

nuitka (0.4.6+ds-1) unstable; urgency=low

  * New upstream release.

 -- Kay Hayen <kayhayen@gmx.de>  Sun, 27 Oct 2013 21:29:26 +0100

nuitka (0.4.5.1+ds-1) unstable; urgency=low

  * New upstream hotfix release.
  * Corrects upstream Issue#106.

 -- Kay Hayen <kayhayen@gmx.de>  Wed, 25 Sep 2013 14:29:55 +0200

nuitka (0.4.5+ds-1) unstable; urgency=low

  * New upstream release.

 -- Kay Hayen <kayhayen@gmx.de>  Sun, 18 Aug 2013 09:06:29 +0200

nuitka (0.4.4.2+ds-1) unstable; urgency=low

  * New upstream hotfix release.
  * Corrects upstream Issue#98.
  * Corrects upstream Issue#100.
  * Corrects upstream Issue#101.
  * Corrects upstream Issue#102.

 -- Kay Hayen <kayhayen@gmx.de>  Sat, 20 Jul 2013 09:08:29 +0200

nuitka (0.4.4.1+ds-1) unstable; urgency=low

  * New upstream hotfix release.
  * Corrects upstream Issue#95.
  * Corrects upstream Issue#96.

 -- Kay Hayen <kayhayen@gmx.de>  Sat, 13 Jul 2013 11:56:21 +0200

nuitka (0.4.4+ds-1) unstable; urgency=low

  * New upstream release.
  * Upstream now supports Python3.3 and threads.
  * Bump to Standards Version 3.9.4, no changes needed.
  * Fix support for modules and Python3 was broken (Closes: #711459)
  * Fix encoding error changes  Python 2.7.5 (Closes: #713531)

 -- Kay Hayen <kayhayen@gmx.de>  Tue, 25 Jun 2013 10:46:40 +0200

nuitka (0.4.3+ds-1) unstable; urgency=low

  * New upstream release.

 -- Kay Hayen <kayhayen@gmx.de>  Sat, 18 May 2013 10:16:25 +0200

nuitka (0.4.2+ds-1) unstable; urgency=low

  * New upstream release.

 -- Kay Hayen <kayhayen@gmx.de>  Fri, 29 Mar 2013 11:05:08 +0100

nuitka (0.4.1+ds-1) unstable; urgency=low

  * New upstream release.

 -- Kay Hayen <kayhayen@gmx.de>  Tue, 05 Mar 2013 08:15:41 +0100

nuitka (0.4.0+ds-1) UNRELEASED; urgency=low

  * New upstream release.
  * Changes so the Debian package can be backported to Squeeze as well.

 -- Kay Hayen <kayhayen@gmx.de>  Sat, 09 Feb 2013 10:08:15 +0100

nuitka (0.3.25+ds-1) unstable; urgency=low

  * New upstream release.
  * Register the User Manual with "doc-base".

 -- Kay Hayen <kayhayen@gmx.de>  Sun, 11 Nov 2012 13:57:32 +0100

nuitka (0.3.24.1+ds-1) unstable; urgency=low

  * New upstream hotfix release.
  * Corrects upstream Issue#46.

 -- Kay Hayen <kayhayen@gmx.de>  Sat, 08 Sep 2012 22:30:11 +0000

nuitka (0.3.24+ds-1) unstable; urgency=low

  * New upstream release.
  * Detect the absence of "g++" and gracefully fallback to the
    compiler depended on. (Closes: #682146)
  * Changed usage of "temp" files in developer scripts to be
    secure. (Closes: #682145)
  * Added support for "DEB_BUILD_OPTIONS=nocheck" to skip the
    test runs. (Closes: #683090)

 -- Kay Hayen <kayhayen@gmx.de>  Sat, 18 Aug 2012 21:19:17 +0200

nuitka (0.3.23.1+ds-1) unstable; urgency=low

  * New upstream hotfix release.
  * Corrects upstream Issue#40, Issue#41, and Issue#42.

 -- Kay Hayen <kayhayen@gmx.de>  Mon, 16 Jul 2012 07:25:41 +0200

nuitka (0.3.23+ds-1) unstable; urgency=low

  * New upstream release.
  * License for Nuitka is now Apache License 2.0, no more GPLv3.
  * Corrects upstream Issue#37 and Issue#38.

 -- Kay Hayen <kayhayen@gmx.de>  Sun, 01 Jul 2012 00:00:57 +0200

nuitka (0.3.22.1+ds-1) unstable; urgency=low

  * New upstream hotfix release.
  * Corrected copyright file syntax error found by new lintian
    version.
  * Corrects upstream Issue#19.

 -- Kay Hayen <kayhayen@gmx.de>  Sat, 16 Jun 2012 08:58:30 +0200

nuitka (0.3.22+ds-1) unstable; urgency=low

  * New upstream release.

 -- Kay Hayen <kayhayen@gmx.de>  Sun, 13 May 2012 12:51:16 +0200

nuitka (0.3.21+ds-1) unstable; urgency=low

  * New upstream release.

 -- Kay Hayen <kayhayen@gmx.de>  Thu, 12 Apr 2012 20:24:01 +0200

nuitka (0.3.20.2+ds-1) unstable; urgency=low

  * New upstream hotfix release.
  * Corrects upstream Issue#35.
  * Bump to Standards Version 3.9.3, no changes needed.
  * In the alternative build dependencies, designed to make the
    Python3 build dependency optional, put option that is going
    to work on "unstable" first. (Closes: #665021)

 -- Kay Hayen <kayhayen@gmx.de>  Tue, 03 Apr 2012 22:31:36 +0200

nuitka (0.3.20.1+ds-1) unstable; urgency=low

  * New upstream hotfix release.
  * Corrects upstream Issue#34.

 -- Kay Hayen <kayhayen@gmx.de>  Sat, 03 Mar 2012 10:18:30 +0100

nuitka (0.3.20+ds-1) unstable; urgency=low

  * New upstream release.
  * Added upstream "Changelog.rst" as "changelog"

 -- Kay Hayen <kayhayen@gmx.de>  Mon, 27 Feb 2012 09:32:10 +0100

nuitka (0.3.19.2+ds-1) unstable; urgency=low

  * New upstream hotfix release.
  * Corrects upstream Issue#32.

 -- Kay Hayen <kayhayen@gmx.de>  Sun, 12 Feb 2012 20:33:30 +0100

nuitka (0.3.19.1+ds-1) unstable; urgency=low

  * New upstream hotfix release.
  * Corrects upstream Issue#30 and Issue#31.

 -- Kay Hayen <kayhayen@gmx.de>  Sat, 28 Jan 2012 07:27:38 +0100

nuitka (0.3.19+ds-1) unstable; urgency=low

  * New upstream release.
  * Improvements to option groups layout in manpages, and broken
    whitespace for "--recurse-to" option. (Closes: #655910)
  * Documented new option "--recurse-directory" in man page with
    example.
  * Made the "debian/watch" file ignore upstream pre-releases,
    these shall not be considered for this package.
  * Aligned depended version with build depended versions.
  * Depend on "python-dev" as well, needed to compile against
    "libpython".
  * Build depend on "python-dev-all" and "python-dbg-all" to
    execute tests with both all supported Python versions.
  * Build depend on "python3.2-dev-all" and "python3-dbg-all"
    to execute tests with Python3 as well. It is currently not
    supported by upstream, this is only preparatory.
  * Added suggestion of "ccache", can speed up the compilation
    process.

 -- Kay Hayen <kayhayen@gmx.de>  Tue, 17 Jan 2012 10:29:45 +0100

nuitka (0.3.18+ds-1) unstable; urgency=low

  * New upstream release.
  * Lowered dependencies so that a backport to Ubuntu Natty and
    higher is now feasible. A "scons >=2.0.0" is good enough,
    and so is "g++-4.5" as well.
  * Don't require the PDF generation to be successful on older
    Ubuntu versions as it crashes due to old "rst2pdf" bugs.

 -- Kay Hayen <kayhayen@gmx.de>  Thu, 12 Jan 2012 19:55:43 +0100

nuitka (0.3.18~pre2+ds-1) unstable; urgency=low

  * New upstream pre-release.
  * First upload to unstable, many thanks to my reviewer and
    sponsor Yaroslav Halchenko <debian@onerussian.com>
  * New maintainer (Closes: #648489)
  * Added Developer Manual to the generated PDF documentation.
  * Added python-dbg to Build-Depends to also execcute reference
    count tests.
  * Changed copyright file to reference Apache license via its
    standard Debian location as well.

 -- Kay Hayen <kayhayen@gmx.de>  Tue, 10 Jan 2012 22:21:56 +0100

nuitka (0.3.17+ds-1) UNRELEASED; urgency=low

  * New upstream release.
  * Updated man page to use new "--recurse-*" options in examples
    over removed "--deep*" options.
  * Completed copyright file according to "licensecheck" findings
    and updated files accordingly. Put the included tests owned
    by upstream into public domain.
  * Use a "+ds" file as orig source with inline copy of Scons
    already removed instead of doing it as a patch.
  * Also removed the benchmark tests from "+ds" file, not useful
    to be provided with Nuitka.
  * Added syntax tests, these were omitted by mistake previously.
  * Run the test suite at package build time, it checks the basic
    tests, syntax error tests, program tests, and the compile
    itself test.
  * Added run time dependencies also as build time dependencies
    to be able to execute the tests.
  * Corrected handling of upstream pre-release names in the watch
    file.
  * Changed contributor notice to only require "Apache License 2.0"
    for the new parts.
  * Put Debian packaging and owned tests under "Apache License 2.0"
    as well.

 -- Kay Hayen <kayhayen@gmx.de>  Mon, 09 Jan 2012 09:02:19 +0100

nuitka (0.3.16-1) UNRELEASED; urgency=low

  * New upstream release.
  * Updated debian/copyright URI to match the latest one.
  * Updated debian/copyright to DEP5 changes.
  * Added Nuitka homepage to debian/control.
  * Added watch file, so uscan works.
  * Added git pointers to git repository and gitweb to the
    package control file.
  * Corrected examples section in man page to correctly escape "-".
  * Added meaningful "what is" to manpages.
  * Bump to Standards Version 3.9.2, no changes needed.
  * Added extended description to address lintian warning.

 -- Kay Hayen <kayhayen@gmx.de>  Sun, 18 Dec 2011 13:01:10 +0100

nuitka (0.3.15-1) UNRELEASED; urgency=low

  * New upstream release.
  * Renamed "/usr/bin/Python" to "/usr/bin/nuitka-python".
  * Added man pages for "nuitka" and "nuitka-python", the first
    with an examples section that shows the most important uses
    of the "nuitka" binary.
  * Removed foreign code for Windows generators, removed from
    debian/copyright.
  * Lowered dependency for Scons to what Ubuntu Oneiric has and
    what we have as an inline copy, (scons >=2.0.1) should be
    sufficient.
  * Recommend python-lxml, as it's used by Nuitka to dump XML
    representation.
  * Recommend python-qt4, as it may be used to display the node
    tree in a window.
  * Removed inline copy of Scons from the binary package.
  * Added patch to remove the setting nuitka package in sys.path,
    not needed in Debian.

 -- Kay Hayen <kayhayen@gmx.de>  Thu, 01 Dec 2011 22:43:33 +0100

nuitka (0.3.15pre2-1) UNRELEASED; urgency=low

  * Initial Debian package.

 -- Kay Hayen <kayhayen@gmx.de>  Fri, 11 Nov 2011 20:58:55 +0100<|MERGE_RESOLUTION|>--- conflicted
+++ resolved
@@ -1,16 +1,14 @@
-<<<<<<< HEAD
 nuitka (0.4.7~pre1+ds-1) UNRELEASED; urgency=low
-=======
+
+  * New upstream pre-release.
+
+ -- Kay Hayen <kayhayen@gmx.de>  Mon, 28 Oct 2013 09:16:50 +0100
+
 nuitka (0.4.6.2+ds-1) unstable; urgency=low
->>>>>>> f4572126
-
-  * New upstream pre-release.
-
-<<<<<<< HEAD
- -- Kay Hayen <kayhayen@gmx.de>  Mon, 28 Oct 2013 09:16:50 +0100
-=======
+
+  * New upstream hotfix release.
+
  -- Kay Hayen <kayhayen@gmx.de>  Fri, 01 Nov 2013 19:07:42 +0100
->>>>>>> f4572126
 
 nuitka (0.4.6+ds-1) unstable; urgency=low
 
