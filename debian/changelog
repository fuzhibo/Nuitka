--- conflicted
+++ resolved
@@ -1,16 +1,14 @@
-<<<<<<< HEAD
 nuitka (0.5.20~pre2+ds-1) UNRELEASED; urgency=medium
 
   * New upstream pre-release.
 
  -- Kay Hayen <kay.hayen@gmail.com>  Sun, 06 Mar 2016 07:48:36 +0100
-=======
+
 nuitka (0.5.19.1+ds-1) unstable; urgency=medium
 
   * New upstream hotfix release.
 
  -- Kay Hayen <kay.hayen@gmail.com>  Tue, 15 Mar 2016 09:11:57 +0100
->>>>>>> 0d51cece
 
 nuitka (0.5.19+ds-1) unstable; urgency=medium
 
