<<<<<<< HEAD
nuitka (0.5.27~rc3+ds-1) UNRELEASED; urgency=medium

  * New upstream pre-release.

 -- Kay Hayen <kay.hayen@gmail.com>  Wed, 21 Jun 2017 16:01:21 +0200
=======
nuitka (0.5.26.3+ds-1) unstable; urgency=medium

  * New upstream hotfix release.

 -- Kay Hayen <kay.hayen@gmail.com>  Thu, 22 Jun 2017 08:08:53 +0200
>>>>>>> 635e51fd

nuitka (0.5.26.2+ds-1) unstable; urgency=medium

  * New upstream hotfix release.

 -- Kay Hayen <kay.hayen@gmail.com>  Sat, 17 Jun 2017 11:37:12 +0200

nuitka (0.5.26.1+ds-1) unstable; urgency=medium

  * New upstream hotfix release.

 -- Kay Hayen <kay.hayen@gmail.com>  Sat, 10 Jun 2017 13:09:51 +0200

nuitka (0.5.26+ds-1) unstable; urgency=medium

  * New upstream release.

 -- Kay Hayen <kay.hayen@gmail.com>  Wed, 07 Jun 2017 08:15:19 +0200

nuitka (0.5.25+ds-1) unstable; urgency=medium

  * New upstream release.

 -- Kay Hayen <kay.hayen@gmail.com>  Tue, 24 Jan 2017 06:13:46 +0100

nuitka (0.5.24.4+ds-1) unstable; urgency=medium

  * New upstream hotfix release.
  * Better detection of acceptable shared library loads from
    system paths for standalone tests (Closes: 844902).

 -- Kay Hayen <kay.hayen@gmail.com>  Sat, 10 Dec 2016 12:25:35 +0100

nuitka (0.5.24.3+ds-1) unstable; urgency=medium

  * New upstream hotfix release.

 -- Kay Hayen <kay.hayen@gmail.com>  Fri, 09 Dec 2016 06:50:55 +0100

nuitka (0.5.24.2+ds-1) unstable; urgency=medium

  * New upstream hotfix release.

 -- Kay Hayen <kay.hayen@gmail.com>  Wed, 30 Nov 2016 09:32:03 +0100

nuitka (0.5.24.1+ds-1) unstable; urgency=medium

  * New upstream hotfix release.

 -- Kay Hayen <kay.hayen@gmail.com>  Wed, 16 Nov 2016 08:16:53 +0100

nuitka (0.5.24+ds-1) unstable; urgency=medium

  * New upstream release.

 -- Kay Hayen <kay.hayen@gmail.com>  Mon, 14 Nov 2016 09:41:31 +0100

nuitka (0.5.23.2+ds-1) unstable; urgency=medium

  * New upstream hotfix release.

 -- Kay Hayen <kay.hayen@gmail.com>  Mon, 07 Nov 2016 07:55:11 +0100

nuitka (0.5.23.1+ds-1) unstable; urgency=medium

  * New upstream hotfix release.
  * Use of C11 compiler instead of C++ compiler, so we drop the
    versioned dependencies. (Closes: 835954)

 -- Kay Hayen <kay.hayen@gmail.com>  Sun, 16 Oct 2016 10:40:59 +0200

nuitka (0.5.23+ds-1) unstable; urgency=medium

  * New upstream release.

 -- Kay Hayen <kay.hayen@gmail.com>  Sun, 02 Oct 2016 18:14:41 +0200

nuitka (0.5.22+ds-1) unstable; urgency=medium

  * New upstream release.

 -- Kay Hayen <kay.hayen@gmail.com>  Tue, 16 Aug 2016 11:22:16 +0200

nuitka (0.5.21.3+ds-1) unstable; urgency=medium

  * New upstream hotfix release.

 -- Kay Hayen <kay.hayen@gmail.com>  Thu, 26 May 2016 14:51:39 +0200

nuitka (0.5.21.2+ds-1) unstable; urgency=medium

  * New upstream hotfix release.

 -- Kay Hayen <kay.hayen@gmail.com>  Sat, 14 May 2016 14:43:28 +0200

nuitka (0.5.21.1+ds-1) unstable; urgency=medium

  * New upstream hotfix release.

  * Depends on g++-5 now.

 -- Kay Hayen <kay.hayen@gmail.com>  Sat, 30 Apr 2016 07:59:57 +0200

nuitka (0.5.21+ds-1) unstable; urgency=medium

  * New upstream release.

 -- Kay Hayen <kay.hayen@gmail.com>  Sun, 24 Apr 2016 14:06:29 +0200

nuitka (0.5.20+ds-1) unstable; urgency=medium

  * New upstream release.

 -- Kay Hayen <kay.hayen@gmail.com>  Sun, 20 Mar 2016 08:11:16 +0100

nuitka (0.5.19.1+ds-1) unstable; urgency=medium

  * New upstream hotfix release.

 -- Kay Hayen <kay.hayen@gmail.com>  Tue, 15 Mar 2016 09:11:57 +0100

nuitka (0.5.19+ds-1) unstable; urgency=medium

  * New upstream release.

 -- Kay Hayen <kay.hayen@gmail.com>  Mon, 01 Feb 2016 07:53:08 +0100

nuitka (0.5.18.1+ds-1) unstable; urgency=medium

  * New upstream hotfix release.

 -- Kay Hayen <kay.hayen@gmail.com>  Sun, 24 Jan 2016 07:52:03 +0100

nuitka (0.5.18+ds-1) unstable; urgency=medium

  * New upstream release.

 -- Kay Hayen <kay.hayen@gmail.com>  Fri, 15 Jan 2016 07:48:41 +0100

nuitka (0.5.17.1+ds-1) unstable; urgency=medium

  * New upstream hotfix release.

 -- Kay Hayen <kay.hayen@gmail.com>  Thu, 14 Jan 2016 23:21:51 +0100

nuitka (0.5.17+ds-1) unstable; urgency=medium

  * New upstream release.

 -- Kay Hayen <kay.hayen@gmail.com>  Sun, 27 Dec 2015 15:18:39 +0100

nuitka (0.5.16.1+ds-1) unstable; urgency=medium

  * New upstream hotfix release.

 -- Kay Hayen <kay.hayen@gmail.com>  Thu, 03 Dec 2015 07:04:12 +0100

nuitka (0.5.16+ds-1) unstable; urgency=medium

  * New upstream release.

 -- Kay Hayen <kay.hayen@gmail.com>  Mon, 09 Nov 2015 18:30:07 +0100

nuitka (0.5.15+ds-1) unstable; urgency=medium

  * New upstream release.

 -- Kay Hayen <kay.hayen@gmail.com>  Mon, 12 Oct 2015 08:57:03 +0200

nuitka (0.5.14.3+ds-1) unstable; urgency=medium

  * New upstream hotfix release.

 -- Kay Hayen <kay.hayen@gmail.com>  Sun, 13 Sep 2015 12:26:59 +0200

nuitka (0.5.14.2+ds-1) unstable; urgency=medium

  * New upstream hotfix release.

 -- Kay Hayen <kay.hayen@gmail.com>  Mon, 07 Sep 2015 00:30:11 +0200

nuitka (0.5.14.1+ds-1) UNRELEASED; urgency=medium

  * New upstream hotfix release.

 -- Kay Hayen <kay.hayen@gmail.com>  Sun, 06 Sep 2015 22:37:22 +0200

nuitka (0.5.14+ds-1) unstable; urgency=medium

  * New upstream release.

 -- Kay Hayen <kay.hayen@gmail.com>  Thu, 27 Aug 2015 06:24:11 +0200

nuitka (0.5.13.8+ds-1) UNRELEASED; urgency=medium

  * New upstream hotfix release.

 -- Kay Hayen <kay.hayen@gmail.com>  Thu, 20 Aug 2015 11:55:53 +0200

nuitka (0.5.13.7+ds-1) UNRELEASED; urgency=medium

  * New upstream hotfix release.

 -- Kay Hayen <kay.hayen@gmail.com>  Tue, 18 Aug 2015 21:55:08 +0200

nuitka (0.5.13.6+ds-1) UNRELEASED; urgency=medium

  * New upstream hotfix release.

 -- Kay Hayen <kay.hayen@gmail.com>  Sun, 16 Aug 2015 14:38:46 +0200

nuitka (0.5.13.5+ds-1) UNRELEASED; urgency=medium

  * New upstream hotfix release.

 -- Kay Hayen <kay.hayen@gmail.com>  Sun, 16 Aug 2015 13:42:02 +0200

nuitka (0.5.13.4+ds-1) UNRELEASED; urgency=medium

  * New upstream hotfix release.

 -- Kay Hayen <kay.hayen@gmail.com>  Fri, 31 Jul 2015 17:24:40 +0200

nuitka (0.5.13.3+ds-1) UNRELEASED; urgency=medium

  * New upstream hotfix release.

 -- Kay Hayen <kay.hayen@gmail.com>  Wed, 29 Jul 2015 10:54:05 +0200

nuitka (0.5.13.2+ds-1) UNRELEASED; urgency=medium

  * New upstream hotfix release.

 -- Kay Hayen <kay.hayen@gmail.com>  Tue, 16 Jun 2015 10:29:12 +0200

nuitka (0.5.13.1+ds-1) UNRELEASED; urgency=medium

  * New upstream hotfix release.

 -- Kay Hayen <kay.hayen@gmail.com>  Mon, 04 May 2015 09:27:19 +0200

nuitka (0.5.13+ds-1) unstable; urgency=medium

  * New upstream release.

 -- Kay Hayen <kay.hayen@gmail.com>  Fri, 01 May 2015 10:44:27 +0200

nuitka (0.5.12.2+ds-1) UNRELEASED; urgency=medium

  * New upstream hotfix release.

 -- Kay Hayen <kay.hayen@gmail.com>  Sun, 26 Apr 2015 08:51:37 +0200

nuitka (0.5.12.1+ds-1) UNRELEASED; urgency=medium

  * New upstream hotfix release.

 -- Kay Hayen <kay.hayen@gmail.com>  Sat, 18 Apr 2015 09:35:06 +0200

nuitka (0.5.12+ds-1) experimental; urgency=medium

  * New upstream release.

 -- Kay Hayen <kay.hayen@gmail.com>  Mon, 06 Apr 2015 17:20:44 +0200

nuitka (0.5.11.2+ds-1) experimental; urgency=medium

  * New upstream hotfix release.

 -- Kay Hayen <kay.hayen@gmail.com>  Thu, 26 Mar 2015 20:09:06 +0100

nuitka (0.5.11.1+ds-1) experimental; urgency=medium

  * New upstream hotfix release.

 -- Kay Hayen <kay.hayen@gmail.com>  Mon, 23 Mar 2015 10:34:17 +0100

nuitka (0.5.11+ds-1) experimental; urgency=medium

  * New upstream release.

 -- Kay Hayen <kay.hayen@gmail.com>  Wed, 18 Mar 2015 08:38:39 +0100

nuitka (0.5.10.2+ds-1) experimental; urgency=medium

  * New upstream hotfix release.

 -- Kay Hayen <kay.hayen@gmail.com>  Tue, 10 Mar 2015 07:46:24 +0100

nuitka (0.5.10.1+ds-1) experimental; urgency=medium

  * New upstream hotfix release.

 -- Kay Hayen <kay.hayen@gmail.com>  Sun, 08 Mar 2015 11:56:55 +0100

nuitka (0.5.10+ds-1) experimental; urgency=medium

  * New upstream release.

 -- Kay Hayen <kay.hayen@gmail.com>  Thu, 05 Mar 2015 07:43:43 +0100

nuitka (0.5.9+ds-1) experimental; urgency=medium

  * New upstream release.

 -- Kay Hayen <kay.hayen@gmail.com>  Thu, 29 Jan 2015 08:18:06 +0100

nuitka (0.5.8+ds-1) experimental; urgency=medium

  * New upstream release.

 -- Kay Hayen <kay.hayen@gmail.com>  Thu, 15 Jan 2015 04:11:03 +0100

nuitka (0.5.7.1+ds-1) experimental; urgency=medium

  * New upstream hotfix release.

 -- Kay Hayen <kay.hayen@gmail.com>  Fri, 09 Jan 2015 13:52:15 +0100

nuitka (0.5.7+ds-1) UNRELEASED; urgency=medium

  * New upstream release.

 -- Kay Hayen <kay.hayen@gmail.com>  Thu, 01 Jan 2015 10:52:03 +0100

nuitka (0.5.6.1+ds-1) UNRELEASED; urgency=medium

  * New upstream hotfix release.

 -- Kay Hayen <kay.hayen@gmail.com>  Sun, 21 Dec 2014 08:32:58 +0100

nuitka (0.5.6+ds-1) UNRELEASED; urgency=medium

  * New upstream release.
  * Added support for hardening-wrapper to be installed.

 -- Kay Hayen <kay.hayen@gmail.com>  Fri, 19 Dec 2014 08:39:17 +0100

nuitka (0.5.5.3+ds-1) unstable; urgency=medium

  * New upstream hotfix release.
  * Added support for armhf architecture.

 -- Kay Hayen <kay.hayen@gmail.com>  Fri, 24 Oct 2014 17:33:59 +0200

nuitka (0.5.5.2+ds-1) unstable; urgency=medium

  * New upstream hotfix release.
  * Bump to Standards Version 3.9.6, no changes needed.

 -- Kay Hayen <kay.hayen@gmail.com>  Fri, 17 Oct 2014 07:56:05 +0200

nuitka (0.5.5+ds-1) unstable; urgency=medium

  * New upstream release.

 -- Kay Hayen <kay.hayen@gmail.com>  Sun, 05 Oct 2014 19:28:20 +0200

nuitka (0.5.4.3+ds-1) unstable; urgency=medium

  * New upstream hotfix release.

 -- Kay Hayen <kay.hayen@gmail.com>  Thu, 21 Aug 2014 09:41:37 +0200

nuitka (0.5.3.5+ds-1) unstable; urgency=medium

  * New upstream hotfix release.

 -- Kay Hayen <kay.hayen@gmail.com>  Fri, 18 Jul 2014 07:28:17 +0200

nuitka (0.5.3.3+ds-1) unstable; urgency=medium

  * New upstream release.
  * Original version didn't build for all versions due to error message
    changes, this release adapts to.

 -- Kay Hayen <kay.hayen@gmail.com>  Sat, 12 Jul 2014 20:50:01 +0200

nuitka (0.5.2+ds-1) unstable; urgency=medium

  * New upstream release.
  * Permit building using cowbuilder, eatmydata (Closes: #749518)
  * Do not require gcc in build-depends
    (Closes: #747984) (Closes: #748005) (Closes: #751325)

 -- Kay Hayen <kay.hayen@gmail.com>  Mon, 23 Jun 2014 08:17:57 +0200

nuitka (0.5.1.1+ds-1) unstable; urgency=medium

  * New upstream hotfix release.

 -- Kay Hayen <kay.hayen@gmail.com>  Thu, 06 Mar 2014 10:44:28 +0100

nuitka (0.5.1+ds-1) unstable; urgency=medium

  * New upstream release.

 -- Kay Hayen <kay.hayen@gmail.com>  Thu, 06 Mar 2014 09:33:51 +0100

nuitka (0.5.0.1+ds-1) unstable; urgency=medium

  * New upstream hotfix release.

 -- Kay Hayen <kay.hayen@gmail.com>  Mon, 13 Jan 2014 23:37:37 +0100

nuitka (0.5.0+ds-1) unstable; urgency=medium

  * New upstream release.
  * Added missing build dependency to process PNG images.

 -- Kay Hayen <kay.hayen@gmail.com>  Fri, 03 Jan 2014 19:18:18 +0100

nuitka (0.4.7.1+ds-1) unstable; urgency=low

  * New upstream hotfix release.

 -- Kay Hayen <kay.hayen@gmail.com>  Tue, 03 Dec 2013 08:44:31 +0100

nuitka (0.4.7+ds-1) UNRELEASED; urgency=low

  * New upstream release.
  * Handle unknown encoding error message change of CPython 2.7.6
    that was backported to CPython 2.7.5+ as well.
    (Closes: #730956)

 -- Kay Hayen <kay.hayen@gmail.com>  Mon, 02 Dec 2013 09:15:12 +0100

nuitka (0.4.6.2+ds-1) unstable; urgency=low

  * New upstream hotfix release.

 -- Kay Hayen <kayhayen@gmx.de>  Fri, 01 Nov 2013 19:07:42 +0100

nuitka (0.4.6+ds-1) unstable; urgency=low

  * New upstream release.

 -- Kay Hayen <kayhayen@gmx.de>  Sun, 27 Oct 2013 21:29:26 +0100

nuitka (0.4.5.1+ds-1) unstable; urgency=low

  * New upstream hotfix release.
  * Corrects upstream Issue#106.

 -- Kay Hayen <kayhayen@gmx.de>  Wed, 25 Sep 2013 14:29:55 +0200

nuitka (0.4.5+ds-1) unstable; urgency=low

  * New upstream release.

 -- Kay Hayen <kayhayen@gmx.de>  Sun, 18 Aug 2013 09:06:29 +0200

nuitka (0.4.4.2+ds-1) unstable; urgency=low

  * New upstream hotfix release.
  * Corrects upstream Issue#98.
  * Corrects upstream Issue#100.
  * Corrects upstream Issue#101.
  * Corrects upstream Issue#102.

 -- Kay Hayen <kayhayen@gmx.de>  Sat, 20 Jul 2013 09:08:29 +0200

nuitka (0.4.4.1+ds-1) unstable; urgency=low

  * New upstream hotfix release.
  * Corrects upstream Issue#95.
  * Corrects upstream Issue#96.

 -- Kay Hayen <kayhayen@gmx.de>  Sat, 13 Jul 2013 11:56:21 +0200

nuitka (0.4.4+ds-1) unstable; urgency=low

  * New upstream release.
  * Upstream now supports Python3.3 and threads.
  * Bump to Standards Version 3.9.4, no changes needed.
  * Fix support for modules and Python3 was broken (Closes: #711459)
  * Fix encoding error changes  Python 2.7.5 (Closes: #713531)

 -- Kay Hayen <kayhayen@gmx.de>  Tue, 25 Jun 2013 10:46:40 +0200

nuitka (0.4.3+ds-1) unstable; urgency=low

  * New upstream release.

 -- Kay Hayen <kayhayen@gmx.de>  Sat, 18 May 2013 10:16:25 +0200

nuitka (0.4.2+ds-1) unstable; urgency=low

  * New upstream release.

 -- Kay Hayen <kayhayen@gmx.de>  Fri, 29 Mar 2013 11:05:08 +0100

nuitka (0.4.1+ds-1) unstable; urgency=low

  * New upstream release.

 -- Kay Hayen <kayhayen@gmx.de>  Tue, 05 Mar 2013 08:15:41 +0100

nuitka (0.4.0+ds-1) UNRELEASED; urgency=low

  * New upstream release.
  * Changes so the Debian package can be backported to Squeeze as well.

 -- Kay Hayen <kayhayen@gmx.de>  Sat, 09 Feb 2013 10:08:15 +0100

nuitka (0.3.25+ds-1) unstable; urgency=low

  * New upstream release.
  * Register the User Manual with "doc-base".

 -- Kay Hayen <kayhayen@gmx.de>  Sun, 11 Nov 2012 13:57:32 +0100

nuitka (0.3.24.1+ds-1) unstable; urgency=low

  * New upstream hotfix release.
  * Corrects upstream Issue#46.

 -- Kay Hayen <kayhayen@gmx.de>  Sat, 08 Sep 2012 22:30:11 +0000

nuitka (0.3.24+ds-1) unstable; urgency=low

  * New upstream release.
  * Detect the absence of "g++" and gracefully fallback to the
    compiler depended on. (Closes: #682146)
  * Changed usage of "temp" files in developer scripts to be
    secure. (Closes: #682145)
  * Added support for "DEB_BUILD_OPTIONS=nocheck" to skip the
    test runs. (Closes: #683090)

 -- Kay Hayen <kayhayen@gmx.de>  Sat, 18 Aug 2012 21:19:17 +0200

nuitka (0.3.23.1+ds-1) unstable; urgency=low

  * New upstream hotfix release.
  * Corrects upstream Issue#40, Issue#41, and Issue#42.

 -- Kay Hayen <kayhayen@gmx.de>  Mon, 16 Jul 2012 07:25:41 +0200

nuitka (0.3.23+ds-1) unstable; urgency=low

  * New upstream release.
  * License for Nuitka is now Apache License 2.0, no more GPLv3.
  * Corrects upstream Issue#37 and Issue#38.

 -- Kay Hayen <kayhayen@gmx.de>  Sun, 01 Jul 2012 00:00:57 +0200

nuitka (0.3.22.1+ds-1) unstable; urgency=low

  * New upstream hotfix release.
  * Corrected copyright file syntax error found by new lintian
    version.
  * Corrects upstream Issue#19.

 -- Kay Hayen <kayhayen@gmx.de>  Sat, 16 Jun 2012 08:58:30 +0200

nuitka (0.3.22+ds-1) unstable; urgency=low

  * New upstream release.

 -- Kay Hayen <kayhayen@gmx.de>  Sun, 13 May 2012 12:51:16 +0200

nuitka (0.3.21+ds-1) unstable; urgency=low

  * New upstream release.

 -- Kay Hayen <kayhayen@gmx.de>  Thu, 12 Apr 2012 20:24:01 +0200

nuitka (0.3.20.2+ds-1) unstable; urgency=low

  * New upstream hotfix release.
  * Corrects upstream Issue#35.
  * Bump to Standards Version 3.9.3, no changes needed.
  * In the alternative build dependencies, designed to make the
    Python3 build dependency optional, put option that is going
    to work on "unstable" first. (Closes: #665021)

 -- Kay Hayen <kayhayen@gmx.de>  Tue, 03 Apr 2012 22:31:36 +0200

nuitka (0.3.20.1+ds-1) unstable; urgency=low

  * New upstream hotfix release.
  * Corrects upstream Issue#34.

 -- Kay Hayen <kayhayen@gmx.de>  Sat, 03 Mar 2012 10:18:30 +0100

nuitka (0.3.20+ds-1) unstable; urgency=low

  * New upstream release.
  * Added upstream "Changelog.rst" as "changelog"

 -- Kay Hayen <kayhayen@gmx.de>  Mon, 27 Feb 2012 09:32:10 +0100

nuitka (0.3.19.2+ds-1) unstable; urgency=low

  * New upstream hotfix release.
  * Corrects upstream Issue#32.

 -- Kay Hayen <kayhayen@gmx.de>  Sun, 12 Feb 2012 20:33:30 +0100

nuitka (0.3.19.1+ds-1) unstable; urgency=low

  * New upstream hotfix release.
  * Corrects upstream Issue#30 and Issue#31.

 -- Kay Hayen <kayhayen@gmx.de>  Sat, 28 Jan 2012 07:27:38 +0100

nuitka (0.3.19+ds-1) unstable; urgency=low

  * New upstream release.
  * Improvements to option groups layout in manpages, and broken
    whitespace for "--recurse-to" option. (Closes: #655910)
  * Documented new option "--recurse-directory" in man page with
    example.
  * Made the "debian/watch" file ignore upstream pre-releases,
    these shall not be considered for this package.
  * Aligned depended version with build depended versions.
  * Depend on "python-dev" as well, needed to compile against
    "libpython".
  * Build depend on "python-dev-all" and "python-dbg-all" to
    execute tests with both all supported Python versions.
  * Build depend on "python3.2-dev-all" and "python3-dbg-all"
    to execute tests with Python3 as well. It is currently not
    supported by upstream, this is only preparatory.
  * Added suggestion of "ccache", can speed up the compilation
    process.

 -- Kay Hayen <kayhayen@gmx.de>  Tue, 17 Jan 2012 10:29:45 +0100

nuitka (0.3.18+ds-1) unstable; urgency=low

  * New upstream release.
  * Lowered dependencies so that a backport to Ubuntu Natty and
    higher is now feasible. A "scons >=2.0.0" is good enough,
    and so is "g++-4.5" as well.
  * Don't require the PDF generation to be successful on older
    Ubuntu versions as it crashes due to old "rst2pdf" bugs.

 -- Kay Hayen <kayhayen@gmx.de>  Thu, 12 Jan 2012 19:55:43 +0100

nuitka (0.3.18~pre2+ds-1) unstable; urgency=low

  * New upstream pre-release.
  * First upload to unstable, many thanks to my reviewer and
    sponsor Yaroslav Halchenko <debian@onerussian.com>
  * New maintainer (Closes: #648489)
  * Added Developer Manual to the generated PDF documentation.
  * Added python-dbg to Build-Depends to also execcute reference
    count tests.
  * Changed copyright file to reference Apache license via its
    standard Debian location as well.

 -- Kay Hayen <kayhayen@gmx.de>  Tue, 10 Jan 2012 22:21:56 +0100

nuitka (0.3.17+ds-1) UNRELEASED; urgency=low

  * New upstream release.
  * Updated man page to use new "--recurse-*" options in examples
    over removed "--deep*" options.
  * Completed copyright file according to "licensecheck" findings
    and updated files accordingly. Put the included tests owned
    by upstream into public domain.
  * Use a "+ds" file as orig source with inline copy of Scons
    already removed instead of doing it as a patch.
  * Also removed the benchmark tests from "+ds" file, not useful
    to be provided with Nuitka.
  * Added syntax tests, these were omitted by mistake previously.
  * Run the test suite at package build time, it checks the basic
    tests, syntax error tests, program tests, and the compile
    itself test.
  * Added run time dependencies also as build time dependencies
    to be able to execute the tests.
  * Corrected handling of upstream pre-release names in the watch
    file.
  * Changed contributor notice to only require "Apache License 2.0"
    for the new parts.
  * Put Debian packaging and owned tests under "Apache License 2.0"
    as well.

 -- Kay Hayen <kayhayen@gmx.de>  Mon, 09 Jan 2012 09:02:19 +0100

nuitka (0.3.16-1) UNRELEASED; urgency=low

  * New upstream release.
  * Updated debian/copyright URI to match the latest one.
  * Updated debian/copyright to DEP5 changes.
  * Added Nuitka homepage to debian/control.
  * Added watch file, so uscan works.
  * Added git pointers to git repository and gitweb to the
    package control file.
  * Corrected examples section in man page to correctly escape "-".
  * Added meaningful "what is" to manpages.
  * Bump to Standards Version 3.9.2, no changes needed.
  * Added extended description to address lintian warning.

 -- Kay Hayen <kayhayen@gmx.de>  Sun, 18 Dec 2011 13:01:10 +0100

nuitka (0.3.15-1) UNRELEASED; urgency=low

  * New upstream release.
  * Renamed "/usr/bin/Python" to "/usr/bin/nuitka-python".
  * Added man pages for "nuitka" and "nuitka-python", the first
    with an examples section that shows the most important uses
    of the "nuitka" binary.
  * Removed foreign code for Windows generators, removed from
    debian/copyright.
  * Lowered dependency for Scons to what Ubuntu Oneiric has and
    what we have as an inline copy, (scons >=2.0.1) should be
    sufficient.
  * Recommend python-lxml, as it's used by Nuitka to dump XML
    representation.
  * Recommend python-qt4, as it may be used to display the node
    tree in a window.
  * Removed inline copy of Scons from the binary package.
  * Added patch to remove the setting nuitka package in sys.path,
    not needed in Debian.

 -- Kay Hayen <kayhayen@gmx.de>  Thu, 01 Dec 2011 22:43:33 +0100

nuitka (0.3.15pre2-1) UNRELEASED; urgency=low

  * Initial Debian package.

 -- Kay Hayen <kayhayen@gmx.de>  Fri, 11 Nov 2011 20:58:55 +0100<|MERGE_RESOLUTION|>--- conflicted
+++ resolved
@@ -1,16 +1,14 @@
-<<<<<<< HEAD
 nuitka (0.5.27~rc3+ds-1) UNRELEASED; urgency=medium
 
   * New upstream pre-release.
 
  -- Kay Hayen <kay.hayen@gmail.com>  Wed, 21 Jun 2017 16:01:21 +0200
-=======
+
 nuitka (0.5.26.3+ds-1) unstable; urgency=medium
 
   * New upstream hotfix release.
 
  -- Kay Hayen <kay.hayen@gmail.com>  Thu, 22 Jun 2017 08:08:53 +0200
->>>>>>> 635e51fd
 
 nuitka (0.5.26.2+ds-1) unstable; urgency=medium
 
