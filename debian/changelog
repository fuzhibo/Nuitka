--- conflicted
+++ resolved
@@ -1,24 +1,16 @@
-<<<<<<< HEAD
 nuitka (0.5.4~pre3+ds-1) UNRELEASED; urgency=medium
 
   * New upstream pre-release.
 
  -- Kay Hayen <kay.hayen@gmail.com>  Fri, 11 Jul 2014 08:36:28 +0200
 
-nuitka (0.5.3.2+ds-1) unstable; urgency=medium
-=======
 nuitka (0.5.3.3+ds-1) unstable; urgency=medium
->>>>>>> 34e1f690
 
   * New upstream release.
   * Original version didn't build for all versions due to error message
     changes, this release adapts to.
 
-<<<<<<< HEAD
- -- Kay Hayen <kay.hayen@gmail.com>  Fri, 11 Jul 2014 00:07:26 +0200
-=======
  -- Kay Hayen <kay.hayen@gmail.com>  Sat, 12 Jul 2014 20:50:01 +0200
->>>>>>> 34e1f690
 
 nuitka (0.5.2+ds-1) unstable; urgency=medium
 
